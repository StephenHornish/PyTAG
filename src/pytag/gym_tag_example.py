--- conflicted
+++ resolved
@@ -90,29 +90,16 @@
 
 
 if __name__ == "__main__":
-<<<<<<< HEAD
-    # env = gym.make("TAG/ExplodingKittens")
-    env = gym.make("TAG/TicTacToe")
-=======
-    env = gym.make("TAG/Stratego")
->>>>>>> 1c457438
+    env = gym.make("TAG/ExplodingKittens")
     obs, infos = env.reset()
     action_tree = infos["action_tree"]
     action_tree = ActionTree(action_tree)
 
-<<<<<<< HEAD
-    # env = AsyncVectorEnv([
-    #     lambda: gym.make("TAG/ExplodingKittens")
-    #     # lambda: gym.make("TAG/TicTacToe")
-    #     for i in range(1)
-    # ])
-=======
     env = AsyncVectorEnv([
-        lambda: gym.make("TAG/Stratego")
+        lambda: gym.make("TAG/ExplodingKittens")
         # lambda: gym.make("TAG/TicTacToe")
         for i in range(1)
     ])
->>>>>>> 1c457438
     # For environments in which the action-masks align (aka same amount of actions)
     # This wrapper will merge them all into one numpy array, instead of having an array of arrays
     # env = MergeActionMaskWrapper(env)
