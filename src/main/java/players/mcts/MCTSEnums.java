package players.mcts;

import core.actions.AbstractAction;

import java.util.function.Function;

public class MCTSEnums {

<<<<<<< HEAD
    public enum strategies {
        RANDOM, Dominion_BigMoney, Dominion_PlayActions
=======
    public enum Strategies {
        RANDOM
>>>>>>> ed1c0910
    }

    public enum SelectionPolicy {
        ROBUST, SIMPLE
    }

    public enum TreePolicy {
        UCB, EXP3, AlphaGo, RegretMatching
    }

    public enum OpponentTreePolicy {
        SelfOnly, Paranoid, MaxN
    }

}<|MERGE_RESOLUTION|>--- conflicted
+++ resolved
@@ -6,13 +6,8 @@
 
 public class MCTSEnums {
 
-<<<<<<< HEAD
-    public enum strategies {
-        RANDOM, Dominion_BigMoney, Dominion_PlayActions
-=======
     public enum Strategies {
         RANDOM
->>>>>>> ed1c0910
     }
 
     public enum SelectionPolicy {
