--- conflicted
+++ resolved
@@ -2,19 +2,16 @@
 
 import core.*;
 import core.actions.AbstractAction;
-<<<<<<< HEAD
-import utilities.*;
-
-import java.util.*;
-import java.util.stream.Collectors;
-=======
 import players.PlayerConstants;
 import players.PlayerParameters;
 import utilities.ElapsedCpuTimer;
 
 import java.util.*;
 import java.util.stream.*;
->>>>>>> 0fa3e2f1
+import utilities.*;
+
+import java.util.*;
+import java.util.stream.Collectors;
 
 import static players.PlayerConstants.*;
 import static utilities.Utils.noise;
@@ -66,9 +63,8 @@
 
     /**
      * Initializes the root node
-     *
      * @param root - root node
-     * @param gs   - root game state
+     * @param gs - root game state
      */
     void setRootGameState(SingleTreeNode root, AbstractGameState gs) {
         this.state = gs;
@@ -86,7 +82,7 @@
         long remaining;
         int remainingLimit = player.params.breakMS;
         ElapsedCpuTimer elapsedTimer = new ElapsedCpuTimer();
-        if (player.params.budgetType == BUDGET_TIME) {
+        if(player.params.budgetType == BUDGET_TIME) {
             elapsedTimer.setMaxTimeMillis(player.params.timeBudget);
         }
 
@@ -94,7 +90,7 @@
         int numIters = 0;
 
         boolean stop = false;
-        while (!stop) {
+        while(!stop){
             // New timer for this iteration
             ElapsedCpuTimer elapsedTimerIteration = new ElapsedCpuTimer();
 
@@ -108,28 +104,17 @@
             numIters++;
 
             // Check stopping condition
-<<<<<<< HEAD
-            if (player.params.budgetType == BUDGET_TIME) {
-=======
             PlayerConstants budgetType = player.params.budgetType;
             if(budgetType == BUDGET_TIME) {
->>>>>>> 0fa3e2f1
                 // Time budget
-                acumTimeTaken += (elapsedTimerIteration.elapsedMillis());
-                avgTimeTaken = acumTimeTaken / numIters;
+                acumTimeTaken += (elapsedTimerIteration.elapsedMillis()) ;
+                avgTimeTaken  = acumTimeTaken/numIters;
                 remaining = elapsedTimer.remainingTimeMillis();
                 stop = remaining <= 2 * avgTimeTaken || remaining <= remainingLimit;
-<<<<<<< HEAD
-            } else if (player.params.budgetType == BUDGET_ITERATIONS) {
-                // Iteration budget
-                stop = numIters >= player.params.iterationsBudget;
-            } else if (player.params.budgetType == BUDGET_FM_CALLS) {
-=======
             } else if(budgetType == BUDGET_ITERATIONS) {
                 // Iteration budget
                 stop = numIters >=  player.params.iterationsBudget;
             } else if(budgetType == BUDGET_FM_CALLS) {
->>>>>>> 0fa3e2f1
                 // FM calls budget
                 stop = fmCallsCount >  player.params.fmCallsBudget;
             }
@@ -138,9 +123,8 @@
 
     /**
      * Selection + expansion steps.
-     * - Tree is traversed until a node not fully expanded is found.
-     * - A new child of this node is added to the tree.
-     *
+     *  - Tree is traversed until a node not fully expanded is found.
+     *  - A new child of this node is added to the tree.
      * @return - new node added to the tree.
      */
     private SingleTreeNode treePolicy() {
@@ -163,7 +147,6 @@
 
     /**
      * Checks if a node is fully expanded.
-     *
      * @return true if node not fully expanded, false otherwise.
      */
     private boolean notFullyExpanded() {
@@ -177,7 +160,6 @@
 
     /**
      * Expands the node by creating a new random child node and adding to the tree.
-     *
      * @return - new child node.
      */
     private SingleTreeNode expand() {
@@ -206,8 +188,7 @@
 
     /**
      * Advance the current game state with the given action, count the FM call and compute the next available actions.
-     *
-     * @param gs  - current game state
+     * @param gs - current game state
      * @param act - action to apply
      * @return - list of actions available in the next state
      */
@@ -219,7 +200,6 @@
 
     /**
      * Apply UCB1 equation to choose a child.
-     *
      * @return - child node with the highest UCB value.
      */
     private SingleTreeNode uct() {
@@ -268,7 +248,6 @@
 
     /**
      * Perform a Monte Carlo rollout from this node.
-     *
      * @return - value of rollout.
      */
     private double rollOut() {
@@ -279,22 +258,20 @@
 
             AbstractPlayer rolloutStrategy = player.rolloutStrategy;
             while (!finishRollout(rolloutState, thisDepth)) {
-<<<<<<< HEAD
+      //          rolloutStrategy.setPlayerID(rolloutState.getCurrentPlayer());
+                // TODO: While the only possible rolloutStrategy is Random, this is fine
+                // TODO: But there is an open issue here around the need to set the playerId for more sophisticated strategies
+                AbstractAction next = rolloutStrategy.getAction(rolloutState);
 //                int nActions = rolloutState.getActions().size();
                 rolloutStrategy.setPlayerID(rolloutState.getCurrentPlayer());
                 AbstractAction next = rolloutStrategy.getAction(rolloutState);
 /*                if (nActions > 0) {
                     next = rolloutState.getActions().get(player.rnd.nextInt(nActions));
                 }*/
-=======
-      //          rolloutStrategy.setPlayerID(rolloutState.getCurrentPlayer());
-                // TODO: While the only possible rolloutStrategy is Random, this is fine
-                // TODO: But there is an open issue here around the need to set the playerId for more sophisticated strategies
-                AbstractAction next = rolloutStrategy.getAction(rolloutState);
->>>>>>> 0fa3e2f1
                 advance(rolloutState, next);
                 thisDepth++;
             }
+
             // Evaluate final state and return normalised score
             if (player.heuristic != null){
                 return player.heuristic.evaluateState(rolloutState, player.getPlayerID());
@@ -314,7 +291,6 @@
 
     /**
      * Checks if rollout is finished. Rollouts end on maximum length, or if game ended.
-     *
      * @param rollerState - current state
      * @param depth       - current depth
      * @return - true if rollout finished, false otherwise
@@ -329,7 +305,6 @@
 
     /**
      * Back up the value of the child through all parents. Increase number of visits and total value.
-     *
      * @param result - value of rollout to backup
      */
     private void backUp(double result) {
@@ -343,7 +318,6 @@
 
     /**
      * Calculates the most visited child from the root.
-     *
      * @return - most visited child index.
      */
     int mostVisitedAction() {
@@ -386,7 +360,6 @@
 
     /**
      * Finds the child from the root with the highest value.
-     *
      * @return - child with highest value.
      */
     int bestAction() {
@@ -416,12 +389,30 @@
         return selected;
     }
 
+    @Override
+    public String toString() {
+        // we return some interesting data on this node
+        // child actions
+        // visits and values for each
+        StringBuilder retValue = new StringBuilder();
+        retValue.append(String.format("%s, %d total visits, value %.2f, with %d children, depth %d, FMCalls %d: \n",
+                player.name, nVisits, totValue / nVisits, children.length, depth, fmCallsCount));
+        List<SingleTreeNode> sortedChildren = Arrays.stream(children).sorted(
+                Comparator.comparingInt(o -> -o.nVisits)
+        ).collect(Collectors.toList());
+        for (SingleTreeNode child : sortedChildren) {
+            int i = Arrays.asList(children).indexOf(child);
+            String actionName = state.getActions().get(i).toString();
+            if (actionName.length() > 30)
+                actionName = actionName.substring(0, 30);
+            retValue.append(String.format("\t%-30s  visits: %d\tvalue %.2f\n", actionName, children[i].nVisits, children[i].totValue / children[i].nVisits));
+        }
+        retValue.append(getTreeStatistics());
+        return retValue.toString();
+    }
+
     public String getTreeStatistics() {
-<<<<<<< HEAD
-        StringBuilder retValue = new StringBuilder(player.name + "\n");
-=======
         StringBuilder retValue = new StringBuilder(player.toString() + "\n");
->>>>>>> 0fa3e2f1
         // We recurse from the root node, tracking the number of nodes at each depth
         int maxDepth = 100;
         int depthReached = 0;
@@ -464,11 +455,7 @@
         // visits and values for each
         StringBuilder retValue = new StringBuilder();
         retValue.append(String.format("%s, %d total visits, value %.2f, with %d children, depth %d, FMCalls %d: \n",
-<<<<<<< HEAD
-                player.name, nVisits, totValue / nVisits, children.length, depth, fmCallsCount));
-=======
                 player, nVisits, totValue / nVisits, children.length, depth, fmCallsCount));
->>>>>>> 0fa3e2f1
         List<SingleTreeNode> sortedChildren = Arrays.stream(children).sorted(
                 Comparator.comparingInt(o -> -o.nVisits)
         ).collect(Collectors.toList());
