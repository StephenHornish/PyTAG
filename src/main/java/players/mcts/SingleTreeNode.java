--- conflicted
+++ resolved
@@ -553,12 +553,8 @@
             List<AbstractAction> availableActions = forwardModel.computeAvailableActions(gs);
             if (availableActions.isEmpty())
                 throw new AssertionError("Should always have at least one action possible...");
-<<<<<<< HEAD
-            AbstractAction action = oppModel.getAction(gs, availableActions);
+            AbstractAction action = oppModel._getAction(gs, availableActions);
             lastActor = gs.getCurrentPlayer();
-=======
-            AbstractAction action = oppModel._getAction(gs, availableActions);
->>>>>>> b25a4283
             forwardModel.next(gs, action);
             root.fmCallsCount++;
         }
@@ -837,13 +833,7 @@
                 List<AbstractAction> availableActions = forwardModel.computeAvailableActions(rolloutState);
                 if (availableActions.isEmpty())
                     break;
-<<<<<<< HEAD
-                AbstractAction next = opponentModels[rolloutState.getCurrentPlayer()].getAction(rolloutState, availableActions);
-             //   lastActor = rolloutState.getCurrentPlayer();
-=======
                 AbstractAction next = opponentModels[rolloutState.getCurrentPlayer()]._getAction(rolloutState, availableActions);
-                lastActor = rolloutState.getCurrentPlayer();
->>>>>>> b25a4283
                 rolloutActions.add(new Pair<>(lastActor, next));
                 int startingFMCalls = root.fmCallsCount;
                 lastActor = advance(rolloutState, next);
@@ -992,15 +982,12 @@
                 Arrays.stream(actionVisits()).boxed().collect(toSet()).size() == 1) {
             policy = SIMPLE;
         }
-<<<<<<< HEAD
+        if (params.selectionPolicy == TREE && unexpandedActions().isEmpty()) {
 
         if (params.selectionPolicy == TREE && unexpandedActions().isEmpty()) {
             // the check on unexpanded actions is to catch the rare case that we have not explored all actions at the root
             // this can then lead to problems as treePolicyAction assumes it is only called on a completely expanded node
             // (and this is good, as it throws an error as a bug-check if this is not true).
-=======
-        if (params.selectionPolicy == TREE && unexpandedActions().isEmpty()) {
->>>>>>> b25a4283
             bestAction = treePolicyAction(false);
         } else {
             for (AbstractAction action : children.keySet()) {
