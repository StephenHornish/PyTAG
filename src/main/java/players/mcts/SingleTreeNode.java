package players.mcts;

import core.*;
import core.actions.AbstractAction;
import core.interfaces.IStatisticLogger;
import players.PlayerConstants;
import utilities.ElapsedCpuTimer;
import utilities.Utils;

import java.util.*;
import java.util.function.Function;
import java.util.stream.*;

import static java.util.stream.Collectors.*;
import static players.PlayerConstants.*;
import static players.mcts.MCTSEnums.OpponentTreePolicy.*;
import static players.mcts.MCTSEnums.TreePolicy.*;
import static utilities.Utils.*;

public class SingleTreeNode {
    // Root node of tree
    SingleTreeNode root;
    // Parent of this node
    SingleTreeNode parent;
    // Children of this node. The value is an Array because we have to cater for the possibility that the next decision
    // could be by any player - each of which would transition to a different Node OpenLoop search. (Closed Loop will
    // only ever have one position in the array populated: and similarly if we are using a SelfOnly tree).
    Map<AbstractAction, SingleTreeNode[]> children = new HashMap<>();
    // Depth of this node
    final int depth;

    // Total value of this node
    private final double[] totValue;
    // the id of the player who makes the decision at this node
    private final int decisionPlayer;
    // Number of visits
    private int nVisits;
    // Number of FM calls and State copies up until this node
    private int fmCallsCount;
    private int copyCount;
    // Parameters guiding the search
    private final MCTSPlayer player;
    private final Random rnd;

    // State in this node (closed loop)
    private AbstractGameState state;
    private List<AbstractAction> actionsFromState;

    public AbstractGameState getState() {
        return state;
    }

    // Called in tree expansion
    public SingleTreeNode(MCTSPlayer player, SingleTreeNode parent, AbstractGameState state, Random rnd) {
        this.player = player;
        this.fmCallsCount = 0;
        this.parent = parent;
        this.root = parent == null ? this : parent.root;
        decisionPlayer = state.getCurrentPlayer();
        totValue = new double[state.getNPlayers()];
        setState(state); // this also initialises actions and children
        if (parent != null) {
            depth = parent.depth + 1;
        } else {
            depth = 0;
        }
        this.rnd = rnd;
    }

    private void setState(AbstractGameState newState) {
        if (newState.getCurrentPlayer() != decisionPlayer)
            throw new AssertionError("Problem: We should never have a state assigned to this node for a different deciding player");
        state = newState;
        actionsFromState = player.getForwardModel().computeAvailableActions(state);
        /*
         * we run through the actions, and add any new ones not currently in the list
         * When in open loop, it is entirely possible that on a transition to a new state we have actions that were
         * not previously possible. (Especially in stochastic games, where different iterations may have different
         * random draws; but this can also happen in deterministic games if we model the opponent moves in their own trees
         * for example.)
         */
        for (AbstractAction action : actionsFromState) {
            if (!children.containsKey(action)) {
                children.put(action, null); // mark a new node to be expanded
                // This *does* rely on a good equals method being implemented for Actions
            }
        }
        // TODO: This does not yet take account of cases where we have rarely possible actions. Where the
        // action frequency can be very variable we should take this into account (see Cowling et al. 2012 I think)
        // This boils down to keeping track of how many times the action was available out of the total visits to the
        // node.
    }

    /**
     * Performs full MCTS search, using the defined budget limits.
     */
    public void mctsSearch(IStatisticLogger statsLogger) {

        // Variables for tracking time budget
        double avgTimeTaken;
        double acumTimeTaken = 0;
        long remaining;
        int remainingLimit = player.params.breakMS;
        ElapsedCpuTimer elapsedTimer = new ElapsedCpuTimer();
        if (player.params.budgetType == BUDGET_TIME) {
            elapsedTimer.setMaxTimeMillis(player.params.budget);
        }

        // Tracking number of iterations for iteration budget
        int numIters = 0;

        boolean stop = false;
        // We keep a copy of this, as if we are using an open loop approach, then we need to advance a state
        // through the tree on each iteration, while still keeping an unchanged master copy (rootState)
        AbstractGameState rootState = state.copy();
        copyCount++;
        while (!stop) {
            if (player.params.openLoop) { // this assumes that copy(id) randomises the invisible components
                setState(player.params.redeterminise ? rootState.copy(player.getPlayerID()) : rootState.copy());
                copyCount++;
            } else
                setState(rootState);
            // TODO: Can we determinise in Closed Loop? Closed Loop currently means we do not advance the state though
            // the tree - so shuffling the cards at the root makes no difference.

            // New timer for this iteration
            ElapsedCpuTimer elapsedTimerIteration = new ElapsedCpuTimer();

            // Selection + expansion: navigate tree until a node not fully expanded is found, add a new node to the tree
            SingleTreeNode selected = treePolicy();
            // Monte carlo rollout: return value of MC rollout from the newly added node
            double[] delta = selected.rollOut();
            // Back up the value of the rollout through the tree
            selected.backUp(delta);
            // Finished iteration
            numIters++;

            // Check stopping condition
            PlayerConstants budgetType = player.params.budgetType;
            if (budgetType == BUDGET_TIME) {
                // Time budget
                acumTimeTaken += (elapsedTimerIteration.elapsedMillis());
                avgTimeTaken = acumTimeTaken / numIters;
                remaining = elapsedTimer.remainingTimeMillis();
                stop = remaining <= 2 * avgTimeTaken || remaining <= remainingLimit;
            } else if (budgetType == BUDGET_ITERATIONS) {
                // Iteration budget
                stop = numIters >= player.params.budget;
            } else if (budgetType == BUDGET_FM_CALLS) {
                // FM calls budget
<<<<<<< HEAD
                stop = (copyCount + fmCallsCount) > player.params.fmCallsBudget || numIters > player.params.fmCallsBudget;
=======
                stop =  fmCallsCount > player.params.budget || numIters > player.params.budget;
            } else if (budgetType == BUDGET_COPY_CALLS) {
                stop = copyCount > player.params.budget || numIters > player.params.budget;
            } else if (budgetType == BUDGET_FMANDCOPY_CALLS) {
                stop = (copyCount + fmCallsCount) > player.params.budget || numIters > player.params.budget;

>>>>>>> ed1c0910
            }
        }

        if (statsLogger != null)
            logTreeStatistics(statsLogger, numIters, elapsedTimer.elapsedMillis());
    }

    private void logTreeStatistics(IStatisticLogger statsLogger, int numIters, long timeTaken) {
        Map<String, Object> stats = new HashMap<>();
        TreeStatistics treeStats = new TreeStatistics(root);
        stats.put("round", state.getTurnOrder().getRoundCounter());
        stats.put("turn", state.getTurnOrder().getTurnCounter());
        stats.put("turnOwner", state.getTurnOrder().getTurnOwner());
        double[] visitProportions = Arrays.stream(actionVisits()).asDoubleStream().map(d -> d / nVisits).toArray();
        stats.put("visitEntropy", entropyOf(visitProportions));
        stats.put("iterations", numIters);
        stats.put("fmCalls", fmCallsCount);
        stats.put("copyCalls", copyCount);
        stats.put("time", timeTaken);
        stats.put("totalNodes", treeStats.totalNodes);
        stats.put("leafNodes", treeStats.totalLeaves);
        stats.put("terminalNodes", treeStats.totalTerminalNodes);
        stats.put("maxDepth", treeStats.depthReached);
        stats.put("nActionsRoot", children.size());
        stats.put("nActionsTree", treeStats.meanActionsAtNode);
        stats.put("maxActionsAtNode", treeStats.maxActionsAtNode);
        OptionalInt maxVisits = Arrays.stream(actionVisits()).max();
        stats.put("maxVisitProportion", (maxVisits.isPresent() ? maxVisits.getAsInt() : 0) / (double) numIters);
        statsLogger.record(stats);
    }

    /**
     * Uses plain java loop instead of streams for performance
     * (this is called often enough it can make a measurable difference)
     */
    private int actionVisits(AbstractAction action) {
        int retValue = 0;
        for (SingleTreeNode node : children.get(action)) {
            if (node != null)
                retValue += node.nVisits;
        }
        return retValue;
    }

    /**
     * Uses plain java loop instead of streams for performance
     * (this is called often enough it can make a measurable difference)
     */
    private double actionTotValue(AbstractAction action, int playerId) {
        double retValue = 0.0;
        for (SingleTreeNode node : children.get(action)) {
            if (node != null)
                retValue += node.totValue[playerId];
        }
        return retValue;
    }

    /**
     * Uses only by TreeStatistics and bestAction() after mctsSearch()
     * For this reason not converted to old-style java loop as there would be no performance gain
     */
    private int[] actionVisits() {
        return children.values().stream()
                .filter(Objects::nonNull)
                .mapToInt(arr -> Arrays.stream(arr).filter(Objects::nonNull).mapToInt(n -> n.nVisits).sum())
                .toArray();
    }
    /**
     * Selection + expansion steps.
     * - Tree is traversed until a node not fully expanded is found.
     * - A new child of this node is added to the tree.
     *
     * @return - new node added to the tree.
     */
    private SingleTreeNode treePolicy() {

        SingleTreeNode cur = this;

        // Keep iterating while the state reached is not terminal and the depth of the tree is not exceeded
        while (cur.state.isNotTerminal() && cur.depth < player.params.maxTreeDepth && cur.actionsFromState.size() > 0) {
            if (!cur.unexpandedActions().isEmpty()) {
                // We have an unexpanded action
                return cur.expand();
            } else {
                // Move to next child given by UCT function
                cur = cur.nextNodeInTree();
            }
        }
        return cur;
    }

    /**
     * @return A list of the unexpanded Actions from this State
     */
    private List<AbstractAction> unexpandedActions() {
        return actionsFromState.stream().filter(a -> children.get(a) == null).collect(toList());
    }

    /**
     * Expands the node by creating a new random child node and adding to the tree.
     *
     * @return - new child node.
     */
    private SingleTreeNode expand() {
        // Find random child not already created
        Random r = new Random(player.params.getRandomSeed());
        // pick a random unchosen action
        List<AbstractAction> notChosen = unexpandedActions();
        AbstractAction chosen = notChosen.get(r.nextInt(notChosen.size()));

        // copy the current state and advance it using the chosen action
        // we first copy the action so that the one stored in the node will not have any state changes
        AbstractGameState nextState = state.copy();
        root.copyCount++;
        advance(nextState, chosen.copy());

        // then instantiate a new node
        SingleTreeNode tn = new SingleTreeNode(player, this, nextState, rnd);
        SingleTreeNode[] nodeArray = new SingleTreeNode[state.getNPlayers()];
        nodeArray[nextState.getCurrentPlayer()] = tn;
        children.put(chosen, nodeArray);
        return tn;
    }

    /**
     * Advance the current game state with the given action, count the FM call and compute the next available actions.
     *
     * @param gs  - current game state
     * @param act - action to apply
     */
    private void advance(AbstractGameState gs, AbstractAction act) {
        player.getForwardModel().next(gs, act);
        root.fmCallsCount++;
        if (player.params.opponentTreePolicy == SelfOnly && gs.getCurrentPlayer() != player.getPlayerID())
            advanceToTurnOfPlayer(gs, player.getPlayerID());
    }

    /**
     * Advance the game state to the next point at which it is the turn of the specified player.
     * This is used when we are only tracking our ourselves in the tree.
     *
     * @param id
     */
    private void advanceToTurnOfPlayer(AbstractGameState gs, int id) {
        // For the moment we only have one opponent model - that of a random player
        while (gs.getCurrentPlayer() != id && gs.isNotTerminal()) {
            //       AbstractGameState preGS = gs.copy();
            AbstractPlayer oppModel = player.getOpponentModel(gs.getCurrentPlayer());
            List<AbstractAction> availableActions = player.getForwardModel().computeAvailableActions(gs);
            if (availableActions.isEmpty())
                throw new AssertionError("Should always have at least one action possible...");
            AbstractAction action = oppModel.getAction(gs, availableActions);
            player.getForwardModel().next(gs, action);
            root.fmCallsCount++;
        }
    }

    /**
     * Apply relevant policy to choose a child.
     *
     * @return - child node according to the tree policy
     */
    private SingleTreeNode nextNodeInTree() {

        if (player.params.opponentTreePolicy == SelfOnly && state.getCurrentPlayer() != player.getPlayerID())
            throw new AssertionError("An error has occurred. SelfOnly should only call uct when we are moving.");

        AbstractAction actionChosen;
        switch (player.params.treePolicy) {
            case UCB:
            case AlphaGo:
                // These just vary on the form of the exploration term in a UCB algorithm
                actionChosen = ucb();
                break;
            case EXP3:
            case RegretMatching:
                // These construct a distribution over possible actions and then sample from it
                actionChosen = sampleFromDistribution();
                break;
            default:
                throw new AssertionError("Unknown treepolicy: " + player.params.treePolicy);
        }

        // Only advance the state if this is open loop
        SingleTreeNode[] nodeArray = children.get(actionChosen);
        if (player.params.openLoop) {
            // We do not need to copy the state, as we advance this as we descend the tree.
            // In open loop we never re-use the state...the only purpose of storing it on the Node is
            // to pick it up in the next uct() call as we descend the tree
            advance(state, actionChosen.copy());
            int nextPlayer = state.getCurrentPlayer();
            SingleTreeNode nextNode = nodeArray[nextPlayer];
            if (nextNode == null) {
                // need to create a new node
                nodeArray[nextPlayer] = new SingleTreeNode(player, this, state, rnd);
                nextNode = nodeArray[nextPlayer];
            } else {
                // pick up the existing one, and set the state
                nextNode.setState(state);
            }
            // we also need to check to see if there are any new actions on this transition
            root.fmCallsCount++;
            return nextNode;
        } else {
            // in this case we have determinism...there should just be a single child node in the array...so we get that
            Optional<SingleTreeNode> next = Arrays.stream(nodeArray).filter(Objects::nonNull).findFirst();
            if (next.isPresent()) {
                return next.get();
            } else {
                throw new AssertionError("We have no node to move to...");
            }
        }
    }

    private AbstractAction ucb() {
        // Find child with highest UCB value, maximising for ourselves and minimizing for opponent
        AbstractAction bestAction = null;
        double bestValue = -Double.MAX_VALUE;
        // TODO: Need to distinguish between paranoid and Max^N MCTS. But that needs a vector reward to be back-propagated

        for (AbstractAction action : actionsFromState) {
            SingleTreeNode[] childArray = children.get(action);
            if (childArray == null)
                throw new AssertionError("Should not be here");

            // Find child value
            double hvVal = actionTotValue(action, decisionPlayer);
            int actionVisits = actionVisits(action);
            double childValue = hvVal / (actionVisits + player.params.epsilon);

            // default to standard UCB
            double explorationTerm = player.params.K * Math.sqrt(Math.log(this.nVisits + 1) / (actionVisits + player.params.epsilon));
            // unless we are using a variant
            if (player.params.treePolicy == AlphaGo)
                explorationTerm = player.params.K * Math.sqrt(this.nVisits / (actionVisits + 1.0));

            // Find 'UCB' value
            double uctValue = 0;
            // Paranoid/SelfOnly control determines childValue here
            // If we are Paranoid, then the back-propagation will ensure that childValue is minus our score for opponent nodes
            uctValue = childValue + explorationTerm;

            // Apply small noise to break ties randomly
            uctValue = noise(uctValue, player.params.epsilon, player.rnd.nextDouble());

            // Assign value
            if (uctValue > bestValue) {
                bestAction = action;
                bestValue = uctValue;
            }
        }

        if (bestAction == null)
            throw new AssertionError("We have a null value in UCT : shouldn't really happen!");

        return bestAction;
    }


    public double exp3Value(AbstractAction action) {
        double actionValue = actionTotValue(action, decisionPlayer);
        int actionVisits = actionVisits(action);
        double meanAdvantageFromAction = (actionValue / actionVisits) - (totValue[decisionPlayer] / nVisits);
        return Math.exp(meanAdvantageFromAction);
    }

    public double rmValue(AbstractAction action) {
        // TODO: This is not quite correct for game in which not all actions are available for each visit
        // TODO: (see comment in checkActions() - to be enhanced to keep track of this at some future point)
        double actionValue = actionTotValue(action, decisionPlayer);
        int actionVisits = actionVisits(action);
        // potential value is our estimate of our accumulated reward if we had always taken this action
        double potentialValue = actionValue * nVisits / actionVisits;
        double regret = potentialValue - totValue[decisionPlayer];
        return Math.max(0.0, regret);
    }

    private AbstractAction sampleFromDistribution() {
        // first we get a value for each of them
        Function<AbstractAction, Double> valueFn;
        switch (player.params.treePolicy) {
            case EXP3:
                valueFn = this::exp3Value;
                break;
            case RegretMatching:
                valueFn = this::rmValue;
                break;
            default:
                throw new AssertionError("Should not be any other options!");
        }
        Map<AbstractAction, Double> actionToValueMap = actionsFromState.stream().collect(toMap(Function.identity(), valueFn));

        // then we normalise to a pdf
        actionToValueMap = Utils.normaliseMap(actionToValueMap);
        // we then add on the exploration bonus
        double exploreBonus = player.params.exploreEpsilon / actionToValueMap.size();
        Map<AbstractAction, Double> probabilityOfSelection = actionToValueMap.entrySet().stream().collect(
                toMap(Map.Entry::getKey, e -> e.getValue() * (1.0 - player.params.exploreEpsilon) + exploreBonus));

        // then we sample a uniform variable in [0, 1] and ascend the cdf to find the selection
        double cdfSample = rnd.nextDouble();
        double cdf = 0.0;
        for (AbstractAction action : probabilityOfSelection.keySet()) {
            cdf += probabilityOfSelection.get(action);
            if (cdf >= cdfSample)
                return action;
        }
        throw new AssertionError("If we reach here, then something has gone wrong in the above code");
    }

    /**
     * Perform a Monte Carlo rollout from this node.
     *
     * @return - value of rollout.
     */
    private double[] rollOut() {
        int rolloutDepth = 0; // counting from end of tree

        // If rollouts are enabled, select actions for the rollout in line with the rollout policy
        AbstractGameState rolloutState = state;
        if (player.params.rolloutLength > 0) {
            if (!player.params.openLoop) {
                // the thinking here is that in openLoop we copy the state right at the root, and then use the forward
                // model at each action. Hence the current state on the node is the one we have been using up to now.
                /// Hence we do not need to copy it.
                rolloutState = state.copy();
                root.copyCount++;
            }

            AbstractPlayer rolloutStrategy = player.rolloutStrategy;
            while (!finishRollout(rolloutState, rolloutDepth)) {
                List<AbstractAction> availableActions = player.getForwardModel().computeAvailableActions(rolloutState);
                AbstractAction next = rolloutStrategy.getAction(rolloutState, availableActions);
                advance(rolloutState, next);
                rolloutDepth++;
            }
        }
        // Evaluate final state and return normalised score
        double[] retValue = new double[state.getNPlayers()];
        for (int i = 0; i < retValue.length; i++) {
            retValue[i] = player.heuristic.evaluateState(rolloutState, i);
        }
        return retValue;
    }

    /**
     * Checks if rollout is finished. Rollouts end on maximum length, or if game ended.
     *
     * @param rollerState - current state
     * @param depth       - current depth
     * @return - true if rollout finished, false otherwise
     */
    private boolean finishRollout(AbstractGameState rollerState, int depth) {
        if (depth >= player.params.rolloutLength)
            return true;

        // End of game
        return !rollerState.isNotTerminal();
    }

    /**
     * Back up the value of the child through all parents. Increase number of visits and total value.
     *
     * @param result - value of rollout to backup
     */
    private void backUp(double[] result) {
        SingleTreeNode n = this;
        while (n != null) {
            n.nVisits++;
            switch (player.params.opponentTreePolicy) {
                case SelfOnly:
                    for (int j = 0; j < result.length; j++)
                        n.totValue[j] += result[root.decisionPlayer];
                    break;
                case Paranoid:
                    for (int j = 0; j < result.length; j++) {
                        if (j == root.decisionPlayer)
                            n.totValue[j] += result[root.decisionPlayer];
                        else
                            n.totValue[j] -= result[root.decisionPlayer];
                    }
                    break;
                case MaxN:
                    for (int j = 0; j < result.length; j++)
                        n.totValue[j] += result[j];
                    break;
            }
            n = n.parent;
        }
    }

    /**
     * Calculates the best action from the root according to the selection policy
     *
     * @return - the best AbstractAction
     */
    public AbstractAction bestAction() {

        double bestValue = -Double.MAX_VALUE;
        AbstractAction bestAction = null;

        MCTSEnums.SelectionPolicy policy = player.params.selectionPolicy;
        // check to see if all nodes have the same number of visits
        // if they do, then we use average score instead
        if (player.params.selectionPolicy == MCTSEnums.SelectionPolicy.ROBUST &&
                Arrays.stream(actionVisits()).boxed().collect(toSet()).size() == 1) {
            policy = MCTSEnums.SelectionPolicy.SIMPLE;
        }


        for (AbstractAction action : children.keySet()) {
            if (children.get(action) != null) {
                double childValue = actionVisits(action); // if ROBUST
                if (policy == MCTSEnums.SelectionPolicy.SIMPLE)
                    childValue = actionTotValue(action, decisionPlayer) / (actionVisits(action) + player.params.epsilon);

                // Apply small noise to break ties randomly
                childValue = noise(childValue, player.params.epsilon, player.rnd.nextDouble());

                // Save best value (highest visit count)
                if (childValue > bestValue) {
                    bestValue = childValue;
                    bestAction = action;
                }
            }
        }

        if (bestAction == null) {
            throw new AssertionError("Unexpected - no selection made.");
        }

        return bestAction;
    }

    public int getVisits() {
        return nVisits;
    }

    public double[] getTotValue() {
        return totValue;
    }

    public Map<AbstractAction, SingleTreeNode[]> getChildren() {
        return children;
    }

    public int getActor() {
        return decisionPlayer;
    }

    @Override
    public String toString() {
        // we return some interesting data on this node
        // child actions
        // visits and values for each
        StringBuilder retValue = new StringBuilder();
        String valueString = String.format("%.2f", totValue[decisionPlayer] / nVisits);
        if (player.params.opponentTreePolicy == MaxN) {
            valueString = Arrays.stream(totValue)
                    .mapToObj(v -> String.format("%.2f", v / nVisits))
                    .collect(joining(", "));
        }
        retValue.append(String.format("%s, %d total visits, value %s, with %d children, depth %d, FMCalls %d: \n",
                player, nVisits, valueString, children.size(), depth, fmCallsCount));
        // sort all actions by visit count
        List<AbstractAction> sortedActions = children.keySet().stream()
                .filter(Objects::nonNull)
                .sorted(Comparator.comparingInt(a -> -actionVisits(a)))
                .collect(toList());
        for (AbstractAction action : sortedActions) {
            String actionName = action.toString();
            int actionVisits = actionVisits(action);
            if (actionName.length() > 50)
                actionName = actionName.substring(0, 50);
            valueString = String.format("%.2f", actionTotValue(action, decisionPlayer) / actionVisits);
            if (player.params.opponentTreePolicy == MaxN) {
                valueString = IntStream.range(0, state.getNPlayers())
                        .mapToObj(p -> String.format("%.2f", actionTotValue(action, p) / actionVisits))
                        .collect(joining(", "));
            }
            retValue.append(String.format("\t%-50s  visits: %d\tvalue %s\n", actionName, actionVisits, valueString));
        }
        retValue.append(new TreeStatistics(root).toString());
        return retValue.toString();
    }
}<|MERGE_RESOLUTION|>--- conflicted
+++ resolved
@@ -148,16 +148,12 @@
                 stop = numIters >= player.params.budget;
             } else if (budgetType == BUDGET_FM_CALLS) {
                 // FM calls budget
-<<<<<<< HEAD
-                stop = (copyCount + fmCallsCount) > player.params.fmCallsBudget || numIters > player.params.fmCallsBudget;
-=======
                 stop =  fmCallsCount > player.params.budget || numIters > player.params.budget;
             } else if (budgetType == BUDGET_COPY_CALLS) {
                 stop = copyCount > player.params.budget || numIters > player.params.budget;
             } else if (budgetType == BUDGET_FMANDCOPY_CALLS) {
                 stop = (copyCount + fmCallsCount) > player.params.budget || numIters > player.params.budget;
 
->>>>>>> ed1c0910
             }
         }
 
