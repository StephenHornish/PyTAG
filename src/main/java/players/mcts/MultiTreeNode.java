package players.mcts;

import core.AbstractGameState;
import core.AbstractPlayer;
import core.actions.AbstractAction;
import core.interfaces.IStatisticLogger;
import utilities.Pair;
import utilities.Utils;

import java.util.*;
import java.util.function.BiFunction;
import java.util.stream.Collectors;
import java.util.stream.IntStream;

import static utilities.Utils.entropyOf;

/**
 * MultiTreeNode is really a wrapper for SingleTreeNode when we are using MultiTree MCTS.
 * In this case we maintain a separate tree for each player as a form of opponent modelling.
 * We need to keep track of where we are in each of these distinct trees - and that is what MultiTreeNode does.
 * <p>
 * Only the root node will be a MultiTreeNode
 */
public class MultiTreeNode extends SingleTreeNode {

    boolean debug = false;
    int decisionPlayer;
    SingleTreeNode[] roots;
    SingleTreeNode[] currentLocation;
    AbstractAction[] lastAction;
    boolean[] nodeExpanded;
    boolean[] expansionActionTaken;
    boolean[] maxDepthReached;
    MCTSPlayer mctsPlayer;

    public MultiTreeNode(MCTSPlayer player, AbstractGameState state, Random rnd) {
        if (player.params.information == MCTSEnums.Information.Closed_Loop)
            player.params.information = MCTSEnums.Information.Open_Loop;
        // Closed Loop is not yet supported for MultiTree search
        // TODO: implement this (not too difficult, but some tricky bits as we shift from tree to rollout and back again)
        this.decisionPlayer = state.getCurrentPlayer();
        this.params = player.params;
        this.forwardModel = player.getForwardModel();
        this.heuristic = player.heuristic;
        this.opponentHeuristic = player.opponentHeuristic;
        this.rnd = rnd;
        this.opponentModels = new AbstractPlayer[state.getNPlayers()];
        mctsPlayer = player;
        for (int p = 0; p < opponentModels.length; p++) {
            if (p == decisionPlayer)
                opponentModels[p] = player.rolloutStrategy;
            else
                opponentModels[p] = player.getOpponentModel(p);
        }
        // only root node maintains MAST statistics
        MASTStatistics = new ArrayList<>();
        for (int i = 0; i < state.getNPlayers(); i++)
            MASTStatistics.add(new HashMap<>());
        MASTFunction = (a, s) -> {
            Map<AbstractAction, Pair<Integer, Double>> MAST = MASTStatistics.get(decisionPlayer);
            if (MAST.containsKey(a)) {
                Pair<Integer, Double> stats = MAST.get(a);
                return stats.b / (stats.a + params.epsilon);
            }
            return 0.0;
        };
        instantiate(null, null, state);

        roots = new SingleTreeNode[state.getNPlayers()];
        roots[this.decisionPlayer] = SingleTreeNode.createRootNode(player, state, rnd, player.getFactory());
        if (params.opponentTreePolicy == MCTSEnums.OpponentTreePolicy.MultiTreeParanoid)
            roots[this.decisionPlayer].paranoidPlayer = decisionPlayer;
        currentLocation = new SingleTreeNode[state.getNPlayers()];
        currentLocation[this.decisionPlayer] = roots[decisionPlayer];
    }

    /**
     * oneSearchIteration() implements the strategy for tree search (plus expansion, rollouts, backup and so on)
     * Its result is purely stored in the tree generated from root
     */
    @Override
    public void oneSearchIteration() {

        if (debug)
            System.out.printf("%n%n%nStarting iteration...");
        AbstractGameState currentState = this.openLoopState;  // this will have been set correctly before calling this method
        SingleTreeNode currentNode;

        double[] startingValues = IntStream.range(0, openLoopState.getNPlayers())
                .mapToDouble(i -> heuristic.evaluateState(currentState, i)).toArray();

        if (!currentState.isNotTerminal())
            return;

        // arrays to store the expansion actions taken, and whether we have expanded - indexed by player
        lastAction = new AbstractAction[currentLocation.length];
        nodeExpanded = new boolean[currentLocation.length];
        expansionActionTaken = new boolean[currentLocation.length];
        maxDepthReached = new boolean[currentLocation.length];
        for (int i = 0; i < currentLocation.length; i++)
            currentLocation[i] = roots[i];

        actionsInTree = new ArrayList<>();
        actionsInRollout = new ArrayList<>();

        // Keep iterating while the state reached is not terminal and the depth of the tree is not exceeded
        do {
            if (debug)
                System.out.printf("P%d%n", currentState.getCurrentPlayer());
            int currentActor = currentState.getCurrentPlayer();
            if (roots[currentActor] == null) {
                // their first action in search; set a root for their tree
                SingleTreeNode pseudoRoot = SingleTreeNode.createRootNode(mctsPlayer, currentState.copy(), rnd, mctsPlayer.getFactory());
                pseudoRoot.decisionPlayer = currentActor;
                if (params.opponentTreePolicy == MCTSEnums.OpponentTreePolicy.MultiTreeParanoid)
                    pseudoRoot.paranoidPlayer = decisionPlayer;
                roots[currentActor] = pseudoRoot;
                currentLocation[currentActor] = pseudoRoot;
            }
            updateCurrentLocation(currentActor, currentState);

            if (nodeExpanded[currentActor] || maxDepthReached[currentActor]) {
                // all actions after the expansion for a player are rollout actions
                // note that different players will enter rollout at different times, which is why
                // we cannot have a simple rollout() method as in SingleTree search
                AbstractPlayer agent = opponentModels[currentActor];
                List<AbstractAction> availableActions = forwardModel.computeAvailableActions(currentState, mctsPlayer.params.actionSpace);
                if (availableActions.isEmpty())
                    throw new AssertionError("We should always have something to choose from");

<<<<<<< HEAD
                AbstractAction chosen = agent._getAction(currentState);
=======
                AbstractAction chosen = agent.getAction(currentState, availableActions);
>>>>>>> 5387add5
                actionsInRollout.add(new Pair<>(currentActor, chosen));
                if (debug)
                    System.out.printf("Rollout action chosen for P%d - %s %n", currentActor, chosen);

                advance(currentState, chosen, true);
            } else {  // in the tree still for this player
                // currentNode is the last node that this actor was at in their tree
                currentNode = currentLocation[currentActor];
                currentNode.setActionsFromOpenLoopState(currentState);
                List<AbstractAction> unexpanded = currentNode.unexpandedActions();
                AbstractAction chosen;
                if (!unexpanded.isEmpty()) {
                    // We have an unexpanded action
                    if (expansionActionTaken[currentActor])
                        throw new AssertionError("We have already picked an expansion action for this player");
                    chosen = currentNode.expand(unexpanded);
                    lastAction[currentActor] = chosen;
                    expansionActionTaken[currentActor] = true;
                    if (debug)
                        System.out.printf("Expansion action chosen for P%d - %s %n", currentActor, chosen);
                    advance(currentState, chosen, false);
                    // we will create the new node once we get back to a point when it is this player's action again
                } else {
                    chosen = currentNode.treePolicyAction(true);
                    lastAction[currentActor] = chosen;
                    if (debug)
                        System.out.printf("Tree action chosen for P%d - %s %n", currentActor, chosen);
                    advance(currentState, chosen, false);
                }
                actionsInTree.add(new Pair<>(currentActor, chosen));
                if (currentLocation[currentActor].depth >= params.maxTreeDepth)
                    maxDepthReached[currentActor] = true;
            }
            // we terminate if the game is over, or if we have exceeded our rollout count AND we have either expanded a node
            // for the decisionPlayer, or they are out of the game (in which case they will never get to expand a node)
        } while (currentState.isNotTerminal() &&
                !(actionsInRollout.size() >= params.rolloutLength &&
                        (maxDepthReached[decisionPlayer] || nodeExpanded[decisionPlayer] || !currentState.isNotTerminalForPlayer(decisionPlayer))));

        for (int i = 0; i < nodeExpanded.length; i++) {
            updateCurrentLocation(i, currentState);
        }

        // Evaluate final state and return normalised score
        double[] finalValues = new double[state.getNPlayers()];

        for (int i = 0; i < finalValues.length; i++) {
            finalValues[i] = heuristic.evaluateState(currentState, i) - (params.nodesStoreScoreDelta ? startingValues[i] : 0);
        }
        for (SingleTreeNode singleTreeNode : currentLocation) {
            if (singleTreeNode != null)
                singleTreeNode.backUp(finalValues);
        }
        rolloutActionsTaken += actionsInRollout.size();
        root.updateMASTStatistics(actionsInTree, actionsInRollout, finalValues);
    }

    private void expandNode(int currentActor, AbstractGameState currentState) {
        // we now expand a node
        currentLocation[currentActor] = currentLocation[currentActor].expandNode(lastAction[currentActor], currentState);
        // currentLocation now stores the last node in the tree for that player..so that we can back-propagate
        nodeExpanded[currentActor] = true;
        if (debug)
            System.out.printf("Node expanded for P%d : %s %n", currentActor, currentLocation[currentActor].unexpandedActions().stream().map(Objects::toString).collect(Collectors.joining()));
    }

    private void updateCurrentLocation(int playerId, AbstractGameState state) {
        if (lastAction[playerId] != null && !nodeExpanded[playerId]) { // we have a previous action and are not yet in rollout
            if (expansionActionTaken[playerId]) {
                expandNode(playerId, state);
            } else {
                currentLocation[playerId] = currentLocation[playerId].nextNodeInTree(lastAction[playerId]);
            }
            lastAction[playerId] = null;
            // we reset this as we have processed the action (required so that when we terminate the loop of
            // tree/rollout policies we know what remains to be cleared up
        }
    }

    @Override
    public AbstractAction bestAction() {
        return roots[decisionPlayer].bestAction();
    }

    public SingleTreeNode getRoot(int player) {
        return roots[player];
    }


    @Override
    protected void logTreeStatistics(IStatisticLogger statsLogger, int numIters, long timeTaken) {
        Map<String, Object> stats = new LinkedHashMap<>();
        stats.put("round", state.getRoundCounter());
        stats.put("turn", state.getTurnCounter());
        stats.put("turnOwner", state.getCurrentPlayer());
        stats.put("iterations", numIters);
        stats.put("rolloutActions", rolloutActionsTaken / numIters);
        stats.put("time", timeTaken);
        int validRoots = (int) Arrays.stream(roots).filter(Objects::nonNull).count();
        for (SingleTreeNode node : roots) {
            if (node == null) continue;
            boolean mainPlayer = node.decisionPlayer == this.decisionPlayer;
            TreeStatistics treeStats = new TreeStatistics(node);

            int copy = node.copyCount + (node == roots[decisionPlayer] ? this.copyCount : 0);
            int fm = node.fmCallsCount + (node == roots[decisionPlayer] ? this.fmCallsCount : 0);
            double multiplier = mainPlayer ? 1 : 1.0 / (validRoots - 1.0);
            String suffix = mainPlayer ? "-main" : "-other";
            BiFunction<Object, Object, Double> addFn = (v1, v2) -> ((double) v1 + ((double) v2));

            stats.merge("copyCalls" + suffix, copy * multiplier, addFn);
            stats.merge("fmCalls" + suffix, fm * multiplier, addFn);
            stats.merge("totalNodes" + suffix, treeStats.totalNodes * multiplier, addFn);
            stats.merge("leafNodes" + suffix, treeStats.totalLeaves * multiplier, addFn);
            stats.merge("terminalNodes" + suffix, treeStats.totalTerminalNodes * multiplier, addFn);
            stats.merge("maxDepth" + suffix, treeStats.depthReached * multiplier, addFn);
            stats.merge("nActionsRoot" + suffix, node.children.size() * multiplier, addFn);
            stats.merge("nActionsTree" + suffix, treeStats.meanActionsAtNode * multiplier, addFn);
            stats.merge("maxActionsAtNode" + suffix, treeStats.maxActionsAtNode * multiplier, addFn);

            OptionalInt maxVisits = Arrays.stream(node.actionVisits()).max();
            stats.merge("maxVisitProportion" + suffix, (maxVisits.isPresent() ? maxVisits.getAsInt() : 0) / (double) numIters * multiplier, addFn);
            double[] visitProportions = Arrays.stream(node.actionVisits()).asDoubleStream().map(d -> d / node.getVisits()).toArray();
            stats.merge("visitEntropy" + suffix, entropyOf(visitProportions) * multiplier, addFn);
            AbstractAction bestAction = node.bestAction();
            stats.put("bestAction" + suffix, bestAction);
            stats.put("bestValue" + suffix, node.actionTotValue(bestAction, node.decisionPlayer) / node.actionVisits(bestAction));
            stats.put("normalisedBestValue" + suffix, Utils.normalise(node.actionTotValue(bestAction, node.decisionPlayer) / node.actionVisits(bestAction), node.lowReward, node.highReward));
            stats.put("lowReward" + suffix, node.lowReward);
            stats.put("highReward" + suffix, node.highReward);
        }
        statsLogger.record(stats);
    }

}
<|MERGE_RESOLUTION|>--- conflicted
+++ resolved
@@ -128,11 +128,7 @@
                 if (availableActions.isEmpty())
                     throw new AssertionError("We should always have something to choose from");
 
-<<<<<<< HEAD
-                AbstractAction chosen = agent._getAction(currentState);
-=======
-                AbstractAction chosen = agent.getAction(currentState, availableActions);
->>>>>>> 5387add5
+                AbstractAction chosen = agent.getAction(currentState);
                 actionsInRollout.add(new Pair<>(currentActor, chosen));
                 if (debug)
                     System.out.printf("Rollout action chosen for P%d - %s %n", currentActor, chosen);
