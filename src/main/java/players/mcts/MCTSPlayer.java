package players.mcts;

import core.AbstractGameState;
import core.AbstractPlayer;
import core.actions.AbstractAction;
import core.interfaces.IStateHeuristic;
import core.interfaces.IStatisticLogger;
import utilities.SummaryLogger;

import players.simple.RandomPlayer;

import java.util.List;
import java.util.Random;

public class MCTSPlayer extends AbstractPlayer {

    // Random object for this player
    Random rnd;
    // Parameters for this player
    MCTSParams params;
    // Heuristics used for the agent
    IStateHeuristic heuristic;
    AbstractPlayer rolloutStrategy;
    AbstractPlayer opponentModel;
    private boolean debug = false;

    public MCTSPlayer() {
        this(System.currentTimeMillis());
    }

    public MCTSPlayer(long seed) {
<<<<<<< HEAD
        this(new MCTSParams(seed));
        rnd = new Random(seed);
=======
        this(new MCTSParams(seed), "MCTSPlayer");
>>>>>>> 61572c2f
    }

    public MCTSPlayer(MCTSParams params) {
        this(params, "MCTSPlayer");
    }

    public MCTSPlayer(MCTSParams params, String name) {
        this.params = params;
        rnd = new Random(this.params.getRandomSeed());
        rolloutStrategy = params.getRolloutStrategy();
        opponentModel = params.getOpponentModel();
        setName(name);
    }

    public MCTSPlayer(IStateHeuristic heuristic) {
        this(System.currentTimeMillis());
        this.heuristic = heuristic;
    }

    public MCTSPlayer(long seed, IStateHeuristic heuristic) {
        this.params = new MCTSParams(seed);
        rnd = new Random(seed);
        this.heuristic = heuristic;
    }

    public MCTSPlayer(MCTSParams params, IStateHeuristic heuristic) {
        this.params = params;
        rnd = new Random(this.params.getRandomSeed());
        this.heuristic = heuristic;
    }

    @Override
    public AbstractAction getAction(AbstractGameState gameState, List<AbstractAction> actions) {
        // Search for best action from the root
        SingleTreeNode root = new SingleTreeNode(this, null, gameState, rnd);
        root.mctsSearch(getStatsLogger());

        if (debug)
            System.out.println(root.toString());


        // Return best action
        return root.bestAction();
    }

    public AbstractPlayer getOpponentModel(int playerID) {
        return opponentModel;
    }
}<|MERGE_RESOLUTION|>--- conflicted
+++ resolved
@@ -6,8 +6,6 @@
 import core.interfaces.IStateHeuristic;
 import core.interfaces.IStatisticLogger;
 import utilities.SummaryLogger;
-
-import players.simple.RandomPlayer;
 
 import java.util.List;
 import java.util.Random;
@@ -29,18 +27,12 @@
     }
 
     public MCTSPlayer(long seed) {
-<<<<<<< HEAD
-        this(new MCTSParams(seed));
-        rnd = new Random(seed);
-=======
         this(new MCTSParams(seed), "MCTSPlayer");
->>>>>>> 61572c2f
     }
 
     public MCTSPlayer(MCTSParams params) {
         this(params, "MCTSPlayer");
     }
-
     public MCTSPlayer(MCTSParams params, String name) {
         this.params = params;
         rnd = new Random(this.params.getRandomSeed());
@@ -49,18 +41,18 @@
         setName(name);
     }
 
-    public MCTSPlayer(IStateHeuristic heuristic) {
+    public MCTSPlayer(IStateHeuristic heuristic){
         this(System.currentTimeMillis());
         this.heuristic = heuristic;
     }
 
-    public MCTSPlayer(long seed, IStateHeuristic heuristic) {
+    public MCTSPlayer(long seed, IStateHeuristic heuristic){
         this.params = new MCTSParams(seed);
         rnd = new Random(seed);
         this.heuristic = heuristic;
     }
 
-    public MCTSPlayer(MCTSParams params, IStateHeuristic heuristic) {
+    public MCTSPlayer( MCTSParams params, IStateHeuristic heuristic){
         this.params = params;
         rnd = new Random(this.params.getRandomSeed());
         this.heuristic = heuristic;
