--- conflicted
+++ resolved
@@ -4,10 +4,6 @@
 import core.AbstractPlayer;
 import core.actions.AbstractAction;
 import core.interfaces.IPrintable;
-<<<<<<< HEAD
-=======
-import core.interfaces.IObservation;
->>>>>>> 5afafa82
 
 import java.util.List;
 import java.util.Scanner;
@@ -16,23 +12,18 @@
 public class HumanConsolePlayer extends AbstractPlayer {
 
     @Override
-<<<<<<< HEAD
     public int getAction(AbstractGameState observation) {
         List<AbstractAction> actions = observation.getActions();
 
-=======
-    public int getAction(IObservation observation, List<AbstractAction> actions) {
->>>>>>> 5afafa82
         if (observation instanceof IPrintable)
             ((IPrintable) observation).printToConsole();
 
         for (int i = 0; i < actions.size(); i++)
             if (actions.get(i) != null) {
-                System.out.print("Action " + i + ": ");
-                actions.get(i).printToConsole();
+                System.out.println("Action " + i + ": " + actions.get(i).getString(observation));
             }
             else
-                System.out.println("action i: Action does not implement IPrintableAction");
+                System.out.println("Null action");
 
         System.out.println("Type the index of your desired action:");
         Scanner in = new Scanner(System.in);
@@ -51,19 +42,11 @@
     }
 
     @Override
-<<<<<<< HEAD
     public void registerUpdatedObservation(AbstractGameState observation) {
-=======
-    public void registerUpdatedObservation(IObservation observation) {
->>>>>>> 5afafa82
         //if (observation instanceof IPrintable)
         //   ((IPrintable) observation).printToConsole();
         System.out.println("No actions available. End turn by pressing any key...");
         Scanner in = new Scanner(System.in);
         in.next();
     }
-<<<<<<< HEAD
-=======
-
->>>>>>> 5afafa82
 }
