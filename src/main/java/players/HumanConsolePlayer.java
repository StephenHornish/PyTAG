--- conflicted
+++ resolved
@@ -22,15 +22,9 @@
     }
 
     @Override
-<<<<<<< HEAD
-    public int getAction(IObservation observation, List<IAction> actions) {
-        //if (observation instanceof IPrintable)
-        //   ((IPrintable) observation).printToConsole();
-=======
     public int getAction(IObservation observation, List<AbstractAction> actions) {
         if (observation instanceof IPrintable)
             ((IPrintable) observation).printToConsole();
->>>>>>> 48de139f
 
         for (int i = 0; i < actions.size(); i++)
             if (actions.get(i) instanceof IPrintable) {
