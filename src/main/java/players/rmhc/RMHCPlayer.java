--- conflicted
+++ resolved
@@ -75,15 +75,11 @@
                 long remaining = timer.remainingTimeMillis();
                 keepIterating = remaining > avgTimeTaken && remaining > params.breakMS;
             } else if (params.budgetType == PlayerConstants.BUDGET_FM_CALLS) {
-<<<<<<< HEAD
-                keepIterating = (fmCalls + copyCalls) < params.fmCallsBudget;
-=======
                 keepIterating = fmCalls < params.budget;
             } else if (params.budgetType == PlayerConstants.BUDGET_COPY_CALLS) {
                 keepIterating = copyCalls < params.budget && numIters < params.budget;
             } else if (params.budgetType == PlayerConstants.BUDGET_FMANDCOPY_CALLS) {
                 keepIterating = (fmCalls + copyCalls) < params.budget;
->>>>>>> ed1c0910
             } else if (params.budgetType == PlayerConstants.BUDGET_ITERATIONS) {
                 keepIterating = numIters < params.budget;
             }
@@ -117,10 +113,6 @@
         avgTimeTaken = acumTimeTaken / numIters;
     }
 
-<<<<<<< HEAD
-=======
-
->>>>>>> ed1c0910
 //    public static void main(String[] args){
 //        /* 1. Action controller for GUI interactions. If set to null, running without visuals. */
 //        ActionController ac = new ActionController(); //null;
