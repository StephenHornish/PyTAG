--- conflicted
+++ resolved
@@ -414,25 +414,15 @@
                 } else if (arg instanceof JSONArray) {
                     Object first = ((JSONArray) arg).get(0);
                     if (first instanceof JSONObject) {
-<<<<<<< HEAD
-                        // we have recursion
-                        // we need to instantiate this, and then stick it in
-                        first = loadClassFromJSON((JSONObject) first);
-                        T[] arr = (T[]) Array.newInstance(first.getClass(),((JSONArray) arg).size());
-=======
                         Class<?> arrayClass = determineArrayClass((JSONArray) arg);
 
                         T[] arr = (T[]) Array.newInstance(arrayClass, ((JSONArray) arg).size());
->>>>>>> b25a4283
                         argClasses[i] = arr.getClass();
                         for (int j = 0; j < ((JSONArray) arg).size(); j++) {
                             arr[j] = loadClassFromJSON((JSONObject) ((JSONArray) arg).get(j));
                         }
                         arg = arr;
-<<<<<<< HEAD
-=======
-
->>>>>>> b25a4283
+
                     } else if (first instanceof Long) {
                         argClasses[i] = int[].class;
                         args[i] = ((Long) first).intValue();
@@ -465,8 +455,6 @@
         }
     }
 
-<<<<<<< HEAD
-=======
     public static Class<?> determineArrayClass(JSONArray array)
     {
         if(array.size() > 1)
@@ -499,7 +487,6 @@
         return null;
     }
 
->>>>>>> b25a4283
     public static <T extends Enum<?>> T searchEnum(Class<T> enumeration, String search) {
         for (T each : enumeration.getEnumConstants()) {
             if (each.name().compareToIgnoreCase(search) == 0) {
