package utilities;

<<<<<<< HEAD
import core.components.*;

import java.awt.*;
=======
import org.json.simple.JSONObject;
import org.json.simple.parser.JSONParser;
import org.json.simple.parser.ParseException;

import java.awt.*;
import java.io.FileReader;
import java.io.IOException;
>>>>>>> 0fa3e2f1
import java.util.*;
import java.util.List;

public abstract class Utils {

    public static Color stringToColor(String c) {
        switch (c.toLowerCase()) {
            case "blue":
                return Color.BLUE;
            case "black":
                return Color.BLACK;
            case "yellow":
                return Color.YELLOW;
            case "red":
                return Color.RED;
            case "green":
                return new Color(30, 108, 47);
            case "white":
                return Color.WHITE;
            case "brown":
                return new Color(69, 29, 26);
            case "pink":
                return Color.PINK;
            case "orange":
                return Color.ORANGE;
            case "light green":
                return Color.GREEN;
            default:
                return null;
        }
    }

    public enum ComponentType {
        DECK,
        AREA,
        BOARD,
        BOARD_NODE,
        CARD,
        COUNTER,
        DICE,
        TOKEN
    }

    public enum GameResult {
        WIN(1),
        DRAW(0),
        LOSE(0),
        DISQUALIFY(-2),
        GAME_ONGOING(2),
        GAME_END(3);

        public final double value;

        GameResult(double value) {
            this.value = value;
        }
    }

    /**
     * Finds index in array of String objects.
     *
     * @param array  - array of String
     * @param object - object to look for
     * @return - index of String object, -1 if not found
     */
    public static int indexOf(String[] array, String object) {
        for (int i = 0; i < array.length; i++) {
            if (object.equals(array[i])) {
                return i;
            }
        }
        return -1;
    }

    /**
     * Finds index of integer in array.
     *
     * @param array  - array of integers
     * @param object - integer to look for
     * @return - index of integer object, -1 if not found
     */
    public static int indexOf(int[] array, int object) {
        for (int i = 0; i < array.length; i++) {
            if (object == array[i]) {
                return i;
            }
        }
        return -1;
    }

    /**
     * Generates all permutations of a given array of integers.
     *
     * @param n        - current index to search up to
     * @param elements - array with elements
     * @param all      - list where all permutations should be added
     */
    public static void generatePermutations(int n, int[] elements, ArrayList<int[]> all) {
        if (n == 1) {
            all.add(elements.clone());
        } else {
            for (int i = 0; i < n - 1; i++) {
                generatePermutations(n - 1, elements, all);
                if (n % 2 == 0) {
                    swap(elements, i, n - 1);
                } else {
                    swap(elements, 0, n - 1);
                }
            }
            generatePermutations(n - 1, elements, all);
        }
    }

    /**
     * Performs a swap of 2 elements in an integer array at given indexes. Modifies original array.
     *
     * @param input - input array
     * @param a     - index of first element
     * @param b     - index of second element
     */
    public static void swap(int[] input, int a, int b) {
        int tmp = input[a];
        input[a] = input[b];
        input[b] = tmp;
    }

    /**
     * Find a list of coordinates for neighbours of point at (x, y) in 2D grid of given width and height, with either
     * 8-way or 4-way connectivity.
     *
     * @param x      - x coordinate of point
     * @param y      - y coordinate of point
     * @param width  - width of grid
     * @param height - height of grid
     * @param way8   - if true, grid has 8-way connectivity, otherwise just 4.
     * @return List of Vector2D, coordinates for valid neighbours
     */
    public static java.util.List<Vector2D> getNeighbourhood(int x, int y, int width, int height, boolean way8) {
        List<Vector2D> neighbours = new ArrayList<>();

        // Add orthogonal neighbours
        if (x > 0) neighbours.add(new Vector2D(x - 1, y));
        if (x < width - 1) neighbours.add(new Vector2D(x + 1, y));
        if (y > 0) neighbours.add(new Vector2D(x, y - 1));
        if (y < height - 1) neighbours.add(new Vector2D(x, y + 1));

        // Add diagonal neighbours
        if (way8) {
            if (x > 0 && y > 0) neighbours.add(new Vector2D(x - 1, y - 1));
            if (x < width - 1 && y < height - 1) neighbours.add(new Vector2D(x + 1, y + 1));
            if (x > 0 && y < height - 1) neighbours.add(new Vector2D(x - 1, y + 1));
            if (x < width - 1 && y > 0) neighbours.add(new Vector2D(x + 1, y - 1));
        }
        return neighbours;
    }

    /**
     * Normalizes a value in range [0, 1] given its minimum and maximum possible.
     *
     * @param a_value - value to normalize
     * @param a_min   - minimum possible
     * @param a_max   - maximum possible
     * @return - normalized value
     */
    public static double normalise(double a_value, double a_min, double a_max) {
        if (a_min < a_max)
            return (a_value - a_min) / (a_max - a_min);
        else    // if bounds are invalid, then return same value
            return a_value;
    }

    /**
     * Applies random noise to input.
     *
     * @param input   - value to apply noise to.
     * @param epsilon - how much should the noise weigh in returned value.
     * @param random  - how much noise should be applied.
     * @return - new value with noise applied.
     */
    public static double noise(double input, double epsilon, double random) {
        return (input + epsilon) * (1.0 + epsilon * (random - 0.5));
    }

    public static <T> T getArg(String[] args, String name, T defaultValue) {
        Optional<String> raw = Arrays.stream(args).filter(i -> i.toLowerCase().startsWith(name.toLowerCase() + "=")).findFirst();
        if (raw.isPresent()) {
            String rawString = raw.get().split("=")[1];
            if (defaultValue instanceof Integer) {
                return (T) Integer.valueOf(rawString);
            } else if (defaultValue instanceof Double) {
                return (T) Double.valueOf(rawString);
            } else if (defaultValue instanceof Boolean) {
                return (T) Boolean.valueOf(rawString);
            } else if (defaultValue instanceof String){
                return (T) rawString;
            } else {
                throw new AssertionError("Unexpected type of defaultValue : " + defaultValue.getClass());
            }
        }
        return defaultValue;
    }
<<<<<<< HEAD
}

=======

    public static JSONObject loadJSONFile(String fileName) {
        try {
            FileReader reader = new FileReader(fileName);
            JSONParser parser = new JSONParser();
            return (JSONObject) parser.parse(reader);
        } catch (IOException | ParseException e) {
            throw new AssertionError("Error processing file " + fileName + " : " + e.getMessage());
        }
    }
}
>>>>>>> 0fa3e2f1
<|MERGE_RESOLUTION|>--- conflicted
+++ resolved
@@ -1,10 +1,5 @@
 package utilities;
 
-<<<<<<< HEAD
-import core.components.*;
-
-import java.awt.*;
-=======
 import org.json.simple.JSONObject;
 import org.json.simple.parser.JSONParser;
 import org.json.simple.parser.ParseException;
@@ -12,36 +7,24 @@
 import java.awt.*;
 import java.io.FileReader;
 import java.io.IOException;
->>>>>>> 0fa3e2f1
 import java.util.*;
 import java.util.List;
 
 public abstract class Utils {
 
     public static Color stringToColor(String c) {
-        switch (c.toLowerCase()) {
-            case "blue":
-                return Color.BLUE;
-            case "black":
-                return Color.BLACK;
-            case "yellow":
-                return Color.YELLOW;
-            case "red":
-                return Color.RED;
-            case "green":
-                return new Color(30, 108, 47);
-            case "white":
-                return Color.WHITE;
-            case "brown":
-                return new Color(69, 29, 26);
-            case "pink":
-                return Color.PINK;
-            case "orange":
-                return Color.ORANGE;
-            case "light green":
-                return Color.GREEN;
-            default:
-                return null;
+        switch(c.toLowerCase()) {
+            case "blue": return Color.BLUE;
+            case "black": return Color.BLACK;
+            case "yellow": return Color.YELLOW;
+            case "red": return Color.RED;
+            case "green": return new Color(30, 108, 47);
+            case "white": return Color.WHITE;
+            case "brown": return new Color(69, 29, 26);
+            case "pink": return Color.PINK;
+            case "orange": return Color.ORANGE;
+            case "light green": return Color.GREEN;
+            default: return null;
         }
     }
 
@@ -73,12 +56,11 @@
 
     /**
      * Finds index in array of String objects.
-     *
-     * @param array  - array of String
+     * @param array - array of String
      * @param object - object to look for
      * @return - index of String object, -1 if not found
      */
-    public static int indexOf(String[] array, String object) {
+    public static int indexOf (String[] array, String object) {
         for (int i = 0; i < array.length; i++) {
             if (object.equals(array[i])) {
                 return i;
@@ -89,12 +71,11 @@
 
     /**
      * Finds index of integer in array.
-     *
-     * @param array  - array of integers
+     * @param array - array of integers
      * @param object - integer to look for
      * @return - index of integer object, -1 if not found
      */
-    public static int indexOf(int[] array, int object) {
+    public static int indexOf (int[] array, int object) {
         for (int i = 0; i < array.length; i++) {
             if (object == array[i]) {
                 return i;
@@ -105,21 +86,20 @@
 
     /**
      * Generates all permutations of a given array of integers.
-     *
-     * @param n        - current index to search up to
+     * @param n - current index to search up to
      * @param elements - array with elements
-     * @param all      - list where all permutations should be added
+     * @param all - list where all permutations should be added
      */
     public static void generatePermutations(int n, int[] elements, ArrayList<int[]> all) {
         if (n == 1) {
             all.add(elements.clone());
         } else {
-            for (int i = 0; i < n - 1; i++) {
+            for(int i = 0; i < n-1; i++) {
                 generatePermutations(n - 1, elements, all);
-                if (n % 2 == 0) {
-                    swap(elements, i, n - 1);
+                if(n % 2 == 0) {
+                    swap(elements, i, n-1);
                 } else {
-                    swap(elements, 0, n - 1);
+                    swap(elements, 0, n-1);
                 }
             }
             generatePermutations(n - 1, elements, all);
@@ -128,10 +108,9 @@
 
     /**
      * Performs a swap of 2 elements in an integer array at given indexes. Modifies original array.
-     *
      * @param input - input array
-     * @param a     - index of first element
-     * @param b     - index of second element
+     * @param a - index of first element
+     * @param b - index of second element
      */
     public static void swap(int[] input, int a, int b) {
         int tmp = input[a];
@@ -142,54 +121,51 @@
     /**
      * Find a list of coordinates for neighbours of point at (x, y) in 2D grid of given width and height, with either
      * 8-way or 4-way connectivity.
-     *
-     * @param x      - x coordinate of point
-     * @param y      - y coordinate of point
-     * @param width  - width of grid
+     * @param x - x coordinate of point
+     * @param y - y coordinate of point
+     * @param width - width of grid
      * @param height - height of grid
-     * @param way8   - if true, grid has 8-way connectivity, otherwise just 4.
+     * @param way8 - if true, grid has 8-way connectivity, otherwise just 4.
      * @return List of Vector2D, coordinates for valid neighbours
      */
     public static java.util.List<Vector2D> getNeighbourhood(int x, int y, int width, int height, boolean way8) {
         List<Vector2D> neighbours = new ArrayList<>();
 
         // Add orthogonal neighbours
-        if (x > 0) neighbours.add(new Vector2D(x - 1, y));
-        if (x < width - 1) neighbours.add(new Vector2D(x + 1, y));
-        if (y > 0) neighbours.add(new Vector2D(x, y - 1));
-        if (y < height - 1) neighbours.add(new Vector2D(x, y + 1));
+        if (x > 0) neighbours.add(new Vector2D(x-1, y));
+        if (x < width-1) neighbours.add(new Vector2D(x+1, y));
+        if (y > 0) neighbours.add(new Vector2D(x, y-1));
+        if (y < height-1) neighbours.add(new Vector2D(x, y+1));
 
         // Add diagonal neighbours
         if (way8) {
-            if (x > 0 && y > 0) neighbours.add(new Vector2D(x - 1, y - 1));
-            if (x < width - 1 && y < height - 1) neighbours.add(new Vector2D(x + 1, y + 1));
-            if (x > 0 && y < height - 1) neighbours.add(new Vector2D(x - 1, y + 1));
-            if (x < width - 1 && y > 0) neighbours.add(new Vector2D(x + 1, y - 1));
+            if (x > 0 && y > 0) neighbours.add(new Vector2D(x-1, y-1));
+            if (x < width-1 && y < height-1) neighbours.add(new Vector2D(x+1, y+1));
+            if (x > 0 && y < height-1) neighbours.add(new Vector2D(x-1, y+1));
+            if (x < width-1 && y > 0) neighbours.add(new Vector2D(x+1, y-1));
         }
         return neighbours;
     }
 
     /**
      * Normalizes a value in range [0, 1] given its minimum and maximum possible.
-     *
      * @param a_value - value to normalize
-     * @param a_min   - minimum possible
-     * @param a_max   - maximum possible
+     * @param a_min - minimum possible
+     * @param a_max - maximum possible
      * @return - normalized value
      */
     public static double normalise(double a_value, double a_min, double a_max) {
         if (a_min < a_max)
-            return (a_value - a_min) / (a_max - a_min);
+            return (a_value - a_min)/(a_max - a_min);
         else    // if bounds are invalid, then return same value
             return a_value;
     }
 
     /**
      * Applies random noise to input.
-     *
-     * @param input   - value to apply noise to.
+     * @param input - value to apply noise to.
      * @param epsilon - how much should the noise weigh in returned value.
-     * @param random  - how much noise should be applied.
+     * @param random - how much noise should be applied.
      * @return - new value with noise applied.
      */
     public static double noise(double input, double epsilon, double random) {
@@ -214,10 +190,6 @@
         }
         return defaultValue;
     }
-<<<<<<< HEAD
-}
-
-=======
 
     public static JSONObject loadJSONFile(String fileName) {
         try {
@@ -228,5 +200,4 @@
             throw new AssertionError("Error processing file " + fileName + " : " + e.getMessage());
         }
     }
-}
->>>>>>> 0fa3e2f1
+}