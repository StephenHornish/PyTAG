--- conflicted
+++ resolved
@@ -41,11 +41,7 @@
         if (game != null) {
             infoPanel = createGameStateInfoPanel(gameType.name(), game.getGameState(), width, defaultInfoPanelHeight);
         }
-<<<<<<< HEAD
-        JComponent actionPanel = createActionPanel(new ScreenHighlight[0], width, defaultActionPanelHeight, true);
-=======
         JComponent actionPanel = createActionPanel(new IScreenHighlight[0], width, defaultActionPanelHeight, true);
->>>>>>> b25a4283
 
         JPanel deckView = new JPanel();
         componentViews = new ComponentView[maxComponentsInDeck];
