--- conflicted
+++ resolved
@@ -138,18 +138,6 @@
      * Records data for the default columns. It must match the column names and types in getDefaultColumns().
      * @param e event for which the data is recorded
      */
-<<<<<<< HEAD
-    public Map<String, Object> postProcessingGameOver(Event e, TAGStatSummary recordedData) {
-        // Process the recorded data during the game and return game over summarised data
-        Map<String, Object> toRecord = new HashMap<>();
-        Map<String, Object> summaryData = recordedData.getSummary();
-        for (String k: summaryData.keySet()) {
-            String player = recordedData.name.substring(recordedData.name.indexOf(":"), 1+recordedData.name.lastIndexOf(":"));
-            String name = getClass().getSimpleName() + "(" + k + ")" + player + e.type; // Format: metricName(param):playerID:EVENT
-            toRecord.put(name, summaryData.get(k));
-        }
-        return toRecord;
-=======
     public void addDefaultData(Event e) {
         dataLogger.addData("GameID", String.valueOf(e.state.getGameID()));
         dataLogger.addData("GameName", e.state.getGameType().name());
@@ -158,7 +146,6 @@
         dataLogger.addData("Tick", e.state.getGameTick());
         dataLogger.addData("Turn", e.state.getTurnCounter());
         dataLogger.addData("Round", e.state.getRoundCounter());
->>>>>>> d7d3ecfb
     }
 
     /**
