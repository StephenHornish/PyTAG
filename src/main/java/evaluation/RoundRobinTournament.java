package evaluation;

import core.AbstractParameters;
import core.AbstractPlayer;
import core.Game;
import core.ParameterFactory;
import core.interfaces.IGameListener;
import core.interfaces.IStatisticLogger;
import games.GameType;
import players.PlayerFactory;
import players.mcts.BasicMCTSPlayer;
import players.mcts.MCTSPlayer;
import players.rmhc.RMHCPlayer;
import players.simple.OSLAPlayer;
import players.simple.RandomPlayer;
import utilities.FileStatsLogger;

import java.io.File;
import java.io.FileWriter;
import java.util.*;
import java.util.stream.Collectors;

import static utilities.Utils.GameResult;
import static utilities.Utils.getArg;


public class RoundRobinTournament extends AbstractTournament {
    private static boolean debug = false;
    public final boolean selfPlay;
    private final int gamesPerMatchUp;
    protected List<IGameListener> listeners;
    double[] pointsPerPlayer;
    LinkedList<Integer> agentIDs;
    private int matchUpsRun;
    private double exploreEpsilon;
    public boolean verbose = true;

    /**
     * Create a round robin tournament, which plays all agents against all others.
     *
     * @param agents          - players for the tournament.
     * @param gameToPlay      - game to play in this tournament.
     * @param playersPerGame  - number of players per game.
     * @param gamesPerMatchUp - number of games for each combination of players.
     * @param selfPlay        - true if agents are allowed to play copies of themselves.
     */
    public RoundRobinTournament(List<AbstractPlayer> agents, GameType gameToPlay, int playersPerGame,
                                int gamesPerMatchUp, boolean selfPlay, AbstractParameters gameParams) {
        super(agents, gameToPlay, playersPerGame, gameParams);
        if (!selfPlay && playersPerGame > this.agents.size()) {
            throw new IllegalArgumentException("Not enough agents to fill a match without self-play." +
                    "Either add more agents, reduce the number of players per game, or allow self-play.");
        }

        this.agentIDs = new LinkedList<>();
        for (int i = 0; i < this.agents.size(); i++)
            this.agentIDs.add(i);

        this.gamesPerMatchUp = gamesPerMatchUp;
        this.selfPlay = selfPlay;
        this.pointsPerPlayer = new double[agents.size()];
    }

    /**
     * Main function, creates an runs the tournament with the given settings and players.
     */
    @SuppressWarnings({"UnnecessaryLocalVariable", "ConstantConditions"})
    public static void main(String[] args) {
        List<String> argsList = Arrays.asList(args);
        if (argsList.contains("--help") || argsList.contains("-h")) {
            System.out.println(
                    "There are a number of possible arguments:\n" +
                            "\tgame=          The name of the game to play. Defaults to Uno.\n" +
                            "\tnPlayers=      The number of players in each game. Defaults to 2.\n" +
                            "\tplayers=       The directory containing agent JSON files for the competing Players\n" +
                            "\t               If not specified, this defaults to very basic OSLA, RND, RHEA and MCTS players.\n" +
                            "\tgameParams=    (Optional) A JSON file from which the game parameters will be initialised.\n" +
                            "\tselfPlay=      If true, then multiple copies of the same agent can be in one game.\n" +
                            "\t               Defaults to false\n" +
                            "\tmode=          exhaustive|random - defaults to exhaustive.\n" +
                            "\t               exhaustive will iterate exhaustively through every possible matchup: \n" +
                            "\t               every possible player in every possible position. This can be excessive\n" +
                            "\t               for a large number of players, and random will have a random matchup \n" +
                            "\t               in each game, while ensuring no duplicates, and that all players get the\n" +
                            "\t               the same number of games in total.\n" +
                            "\tmatchups=      The total number of matchups to run if mode=random...\n" +
                            "\t               ...or the number of matchups to run per combination of players if mode=exhaustive\n" +
                            "\tlistener=      (Optional) The full class name of an IGameListener implementation. \n" +
                            "\t               Defaults to utilities.GameResultListener. \n" +
                            "\t               A pipe-delimited string can be provided to gather many types of statistics \n" +
                            "\t               from the same set of games.\n" +
                            "\tlistenerFile= (Optional) Will be used as the IStatisticsLogger log file.\n" +
                            "\t               Defaults to RoundRobinReport.txt\n" +
                            "\t               A pipe-delimited list should be provided if each distinct listener should\n" +
                            "\t               use a different log file.\n" +
                            "\tresultsFile=   (Optional) Saves the results of the tournament to a file with this filename.\n" +
                            "\t               Defaults to null\n" +
                            "\treportPeriod=  (Optional) For random mode execution only, after how many games played results are reported.\n" +
                            "\t               Defaults to the end of the tournament\n" +
                            "\tstatsLog=      The file to use for logging agent-specific statistics (e.g. MCTS iterations/depth)\n" +
                            "\t               A single line will be generated as the average for each agent, implicitly assuming they are\n" +
                            "\t               all of the same type. If not supplied, then no logging will take place.\n"
            );
            return;
        }
        /* 1. Settings for the tournament */
        GameType gameToPlay = GameType.valueOf(getArg(args, "game", "SushiGo"));
        int nPlayersPerGame = getArg(args, "nPlayers", 4);
        boolean selfPlay = getArg(args, "selfPlay", false);
        String mode = getArg(args, "mode", "random");
        int matchups = getArg(args, "matchups", 1);
        String playerDirectory = getArg(args, "players", "");
        String gameParams = getArg(args, "gameParams", "");
        String statsLogPrefix = getArg(args, "statsLog", "");
        String resultsFile = getArg(args, "resultsFile", "");
        int reportPeriod = getArg(args, "reportPeriod", matchups); //matchups

        List<String> listenerClasses = new ArrayList<>(Arrays.asList(getArg(args, "listener", "utilities.GameResultListener").split("\\|")));
        List<String> listenerFiles = new ArrayList<>(Arrays.asList(getArg(args, "listenerFile", "RoundRobinReport.txt").split("\\|")));

        if (listenerClasses.size() > 1 && listenerFiles.size() > 1 && listenerClasses.size() != listenerFiles.size())
            throw new IllegalArgumentException("Lists of log files and listeners must be the same length");

        LinkedList<AbstractPlayer> agents = new LinkedList<>();
        if (!playerDirectory.equals("")) {
            agents.addAll(PlayerFactory.createPlayers(playerDirectory));
            if (!statsLogPrefix.equals("")) {
                for (AbstractPlayer agent : agents) {
                    IStatisticLogger logger = IStatisticLogger.createLogger("utilities.SummaryLogger", statsLogPrefix + "_" + agent.toString() + ".txt");
                    logger.record("Name", agent.toString());
                    agent.setStatsLogger(logger);
                }
            }
        } else {
            /* 2. Set up players */
            agents.add(new MCTSPlayer());
            agents.add(new BasicMCTSPlayer());
            agents.add(new RandomPlayer());
            agents.add(new RMHCPlayer());
            agents.add(new OSLAPlayer());
        }

        AbstractParameters params = ParameterFactory.createFromFile(gameToPlay, gameParams);

        // Run!
        RoundRobinTournament tournament = mode.equals("exhaustive") ?
                new RoundRobinTournament(agents, gameToPlay, nPlayersPerGame, matchups, selfPlay, params) :
                new RandomRRTournament(agents, gameToPlay, nPlayersPerGame, selfPlay, matchups, reportPeriod,
                        System.currentTimeMillis(), params);

        if(resultsFile.length() > 0)
            tournament.setOutputFileName(resultsFile);

        tournament.listeners = new ArrayList<>();
        for (int l = 0; l < listenerClasses.size(); l++) {
            IStatisticLogger logger = new FileStatsLogger(listenerFiles.get(l));
            IGameListener gameTracker = IGameListener.createListener(listenerClasses.get(l), logger);
            tournament.listeners.add(gameTracker);
        }
        tournament.runTournament();
        if (!statsLogPrefix.equals("")) {
            for (int i = 0; i < agents.size(); i++) {
                AbstractPlayer agent = agents.get(i);
                agent.getStatsLogger().record("WinRate", tournament.pointsPerPlayer[i] / (double) (tournament.matchUpsRun * tournament.gamesPerMatchUp));
                System.out.println("Statistics for agent " + agent);
                agent.getStatsLogger().processDataAndFinish();
            }
        }
    }

    /**
     * Runs the round robin tournament.
     */
    @Override
    public void runTournament() {
        for (int g = 0; g < games.size(); g++) {
            if (verbose)
                System.out.println("Playing " + games.get(g).getGameType().name());

            LinkedList<Integer> matchUp = new LinkedList<>();
            createAndRunMatchUp(matchUp, g);

            reportResults(g);
        }
        for (IGameListener listener : listeners)
            listener.allGamesFinished();
    }

    /**
     * Recursively creates one combination of players and evaluates it.
     *
     * @param matchUp - current combination of players, updated recursively.
     * @param gameIdx - index of game to play with this match-up.
     */
    public void createAndRunMatchUp(LinkedList<Integer> matchUp, int gameIdx) {
        if (matchUp.size() == playersPerGame.get(gameIdx)) {
            evaluateMatchUp(matchUp, gameIdx);
        } else {
            for (Integer agentID : this.agentIDs) {
                if (selfPlay || !matchUp.contains(agentID)) {
                    matchUp.add(agentID);
                    createAndRunMatchUp(matchUp, gameIdx);
                    matchUp.remove(agentID);
                }
            }
        }
    }

    /**
     * Evaluates one combination of players.
     *
     * @param agentIDs - IDs of agents participating in this run.
     * @param gameIdx  - index of game to play in this evaluation.
     */
    protected void evaluateMatchUp(List<Integer> agentIDs, int gameIdx) {
        if (debug)
            System.out.printf("Evaluate %s at %tT%n", agentIDs.toString(), System.currentTimeMillis());
        LinkedList<AbstractPlayer> matchUpPlayers = new LinkedList<>();

        for (int agentID : agentIDs)
            matchUpPlayers.add(this.agents.get(agentID));

        if(verbose)
        {
            StringBuffer sb = new StringBuffer();
            sb.append("[");
            for (int agentID : agentIDs)
                sb.append(this.agents.get(agentID).toString()).append(",");
            sb.setCharAt(sb.length()-1, ']');
            System.out.println(sb);
        }


        for (IGameListener listener : listeners) {
            games.get(gameIdx).addListener(listener);
        }

        // Run the game N = gamesPerMatchUp times with these players
        long currentSeed = games.get(gameIdx).getGameState().getGameParameters().getRandomSeed();
        for (int i = 0; i < this.gamesPerMatchUp; i++) {
<<<<<<< HEAD
            games.get(gameIdx).reset(matchUpPlayers, currentSeed + i + 1);
            games.get(gameIdx).setExploration(exploreEpsilon);
=======

            games.get(gameIdx).reset(matchUpPlayers, currentSeed + i + 1);
>>>>>>> af25b7d0
            games.get(gameIdx).run();  // Always running tournaments without visuals
            GameResult[] results = games.get(gameIdx).getGameState().getPlayerResults();

            int numDraws = 0;
            for (int j = 0; j < matchUpPlayers.size(); j++)
            {
                if(results[j] == GameResult.WIN)  pointsPerPlayer[agentIDs.get(j)] += 1;
                if(results[j] == GameResult.DRAW) numDraws++;
            }

            if(numDraws>0)
            {
                double pointsPerDraw = 1.0 / numDraws;
                for (int j = 0; j < matchUpPlayers.size(); j++)
                    if(results[j] == GameResult.DRAW) pointsPerPlayer[agentIDs.get(j)] += pointsPerDraw;
            }

            if(verbose)
            {
                StringBuffer sb = new StringBuffer();
                sb.append("[");
                for (int j = 0; j < matchUpPlayers.size(); j++)
                    sb.append(results[j]).append(",");
                sb.setCharAt(sb.length()-1, ']');
                System.out.println(sb);
            }

        }
        games.get(gameIdx).clearListeners();
        matchUpsRun++;
    }

<<<<<<< HEAD
    /**
     * Sets the epsilon to be used for exploration in all games in the tournament
     * This is when we want to add noise at the environmental level (e.g. for exploration during learning)
     * independently of any exploration at the individual agent level
     * @param epsilon
     * @return this
     */
    public RoundRobinTournament setExploration(double epsilon) {
        this.exploreEpsilon = epsilon;
        return this;
=======

    protected void reportResults(int game_index)
    {
        int gameCounter = (gamesPerMatchUp * matchUpsRun);
        int gamesPerPlayer = gameCounter * playersPerGame.get(game_index) / agents.size();
        boolean toFile = resultsFileName != null;
        ArrayList<String> dataDump = new ArrayList<>();
        HashMap<String, Double> ranked = new HashMap<>();

        // To console
        if (verbose)  System.out.printf("============= %s - %d games played ============= \n", games.get(game_index).getGameType().name(), gameCounter);
        for (int i = 0; i < this.agents.size(); i++) {

            ranked.put(agents.get(i).toString(), pointsPerPlayer[i]);

            String str = String.format("%s got %.2f points. ", agents.get(i), pointsPerPlayer[i]);
            if(toFile) dataDump.add(str);
            if (verbose) System.out.print(str);

            str = String.format("%s won %.1f%% of the %d games of the tournament. ",
                    agents.get(i), 100.0 * pointsPerPlayer[i] / gameCounter, gameCounter);
            if(toFile) dataDump.add(str);
            if (verbose) System.out.print(str);

            str = String.format("%s won %.1f%% of the %d games it played during the tournament.\n",
                    agents.get(i), 100.0 * pointsPerPlayer[i] / gamesPerPlayer, gamesPerPlayer);
            if(toFile) dataDump.add(str);
            if (verbose) System.out.print(str);
        }

        String str = "---- Ranking ---- \n";
        if(toFile) dataDump.add(str);
        if (verbose)  System.out.print(str);

        // Sort by points.
        Map<String, Double> valueDescSortMap = ranked.entrySet().stream()
                .sorted(Map.Entry.<String, Double> comparingByValue().reversed())
                .collect(Collectors.toMap(Map.Entry::getKey, Map.Entry::getValue, (e1, e2) -> e1,
                        LinkedHashMap::new));

        // for(String name : ranked.keySet())
        for(String name : valueDescSortMap.keySet())
        {
            str = String.format("%s: %.2f\n", name, valueDescSortMap.get(name));
            if(toFile) dataDump.add(str);
            if (verbose) System.out.print(str);
        }

        // To file
        if(toFile)
        {
            try {
                FileWriter writer = new FileWriter(resultsFileName, true);
                for(String line : dataDump)
                    writer.write(line);
                writer.close();
            } catch (Exception e) {
                e.printStackTrace();
            }
        }
>>>>>>> af25b7d0
    }
}<|MERGE_RESOLUTION|>--- conflicted
+++ resolved
@@ -238,13 +238,9 @@
         // Run the game N = gamesPerMatchUp times with these players
         long currentSeed = games.get(gameIdx).getGameState().getGameParameters().getRandomSeed();
         for (int i = 0; i < this.gamesPerMatchUp; i++) {
-<<<<<<< HEAD
+
             games.get(gameIdx).reset(matchUpPlayers, currentSeed + i + 1);
             games.get(gameIdx).setExploration(exploreEpsilon);
-=======
-
-            games.get(gameIdx).reset(matchUpPlayers, currentSeed + i + 1);
->>>>>>> af25b7d0
             games.get(gameIdx).run();  // Always running tournaments without visuals
             GameResult[] results = games.get(gameIdx).getGameState().getPlayerResults();
 
@@ -277,7 +273,6 @@
         matchUpsRun++;
     }
 
-<<<<<<< HEAD
     /**
      * Sets the epsilon to be used for exploration in all games in the tournament
      * This is when we want to add noise at the environmental level (e.g. for exploration during learning)
@@ -288,7 +283,8 @@
     public RoundRobinTournament setExploration(double epsilon) {
         this.exploreEpsilon = epsilon;
         return this;
-=======
+    }
+
 
     protected void reportResults(int game_index)
     {
@@ -349,6 +345,5 @@
                 e.printStackTrace();
             }
         }
->>>>>>> af25b7d0
     }
 }