package evaluation;

import core.AbstractPlayer;
import core.Game;
import games.GameType;
import players.PlayerFactory;
import players.mcts.BasicMCTSPlayer;
import players.simple.OSLAPlayer;
import players.mcts.MCTSPlayer;
import players.rmhc.RMHCPlayer;
import utilities.*;

import java.io.File;
import java.util.*;

<<<<<<< HEAD
import static games.GameType.*;
=======
>>>>>>> ed1c0910
import static utilities.Utils.*;


public class RoundRobinTournament extends AbstractTournament {
    int[] pointsPerPlayer;
    LinkedList<Integer> agentIDs;
    private final int gamesPerMatchUp;
    private int matchUpsRun;
    public final boolean selfPlay;
    private int gameCounter;
    private FileStatsLogger dataLogger;

    /**
     * Main function, creates an runs the tournament with the given settings and players.
     */
    @SuppressWarnings({"UnnecessaryLocalVariable", "ConstantConditions"})
    public static void main(String[] args) {
        /* 1. Settings for the tournament */
        GameType gameToPlay = GameType.valueOf(getArg(args, "game", "Uno"));
        int nPlayersTotal = 4;
        int nPlayersPerGame = getArg(args, "players", 2);
        int nGamesPerMatchUp = getArg(args, "gamePerMatchup", 1);
        boolean selfPlay = getArg(args, "selfPlay", false);
        String mode = getArg(args, "mode", "exhaustive");
        int totalMatchups = getArg(args, "matchups", 1000);
        String playerDirectory = getArg(args, "dir", "");
        String logFile = getArg(args, "logFile", "");

        LinkedList<AbstractPlayer> agents = new LinkedList<>();
        if (!playerDirectory.equals("")) {
            File dir = new File(playerDirectory);
            if (dir.exists() && dir.isDirectory()) {
                for (String fileName : dir.list()) {
                    System.out.println(fileName);
                    AbstractPlayer player = PlayerFactory.createPlayer(dir.getAbsolutePath() + File.separator + fileName);
                    agents.add(player);
                    player.setName(fileName.substring(0, fileName.indexOf(".")));
                }
            } else {
                throw new AssertionError("Specified dir argument is not a directory : " + playerDirectory);
            }
        } else {
            /* 2. Set up players */
            agents.add(new MCTSPlayer());
            agents.add(new BasicMCTSPlayer());
            agents.add(new RMHCPlayer());
            agents.add(new OSLAPlayer());
        }

        // Run!
        RoundRobinTournament tournament = mode.equals("exhaustive") ?
                new RoundRobinTournament(agents, gameToPlay, nPlayersPerGame, nGamesPerMatchUp, selfPlay) :
                new RandomRRTournament(agents, gameToPlay, nPlayersPerGame, nGamesPerMatchUp, selfPlay, totalMatchups,
                        System.currentTimeMillis());
        tournament.dataLogger = logFile.equals("") ? null : new FileStatsLogger(logFile, "\t");
        tournament.runTournament();
    }

    /**
     * Create a round robin tournament, which plays all agents against all others.
     *
     * @param agents          - players for the tournament.
     * @param gameToPlay      - game to play in this tournament.
     * @param playersPerGame  - number of players per game.
     * @param gamesPerMatchUp - number of games for each combination of players.
     * @param selfPlay        - true if agents are allowed to play copies of themselves.
     */
    public RoundRobinTournament(LinkedList<AbstractPlayer> agents, GameType gameToPlay, int playersPerGame,
                                int gamesPerMatchUp, boolean selfPlay) {
        super(agents, gameToPlay, playersPerGame);
        if (!selfPlay && playersPerGame >= this.agents.size()) {
            throw new IllegalArgumentException("Not enough agents to fill a match without self-play." +
                    "Either add more agents, reduce the number of players per game, or allow self-play.");
        }

        this.agentIDs = new LinkedList<>();
        for (int i = 0; i < this.agents.size(); i++)
            this.agentIDs.add(i);

        this.gamesPerMatchUp = gamesPerMatchUp;
        this.selfPlay = selfPlay;
        this.pointsPerPlayer = new int[agents.size()];
    }

    /**
     * Runs the round robin tournament.
     */
    @Override
    public void runTournament() {
        for (int g = 0; g < games.size(); g++) {
            System.out.println("Playing " + games.get(g).getGameType().name());

            LinkedList<Integer> matchUp = new LinkedList<>();
            createAndRunMatchUp(matchUp, g);

            for (int i = 0; i < this.agents.size(); i++) {
                System.out.println(String.format("%s got %d points ", agents.get(i), pointsPerPlayer[i]));
                System.out.println(String.format("%s won %.1f%% of the games ", agents.get(i), 100.0 * pointsPerPlayer[i] / (gamesPerMatchUp * matchUpsRun)));
            }
        }
        if (dataLogger != null)
            dataLogger.processDataAndFinish();
    }

    /**
     * Recursively creates one combination of players and evaluates it.
     *
     * @param matchUp - current combination of players, updated recursively.
     * @param gameIdx - index of game to play with this match-up.
     */
    public void createAndRunMatchUp(LinkedList<Integer> matchUp, int gameIdx) {
        if (matchUp.size() == playersPerGame.get(gameIdx)) {
            evaluateMatchUp(matchUp, gameIdx);
        } else {
            for (Integer agentID : this.agentIDs) {
                if (selfPlay || !matchUp.contains(agentID)) {
                    matchUp.add(agentID);
                    createAndRunMatchUp(matchUp, gameIdx);
                    matchUp.remove(agentID);
                }
            }
        }
    }

    /**
     * Evaluates one combination of players.
     *
     * @param agentIDs - IDs of agents participating in this run.
     * @param gameIdx  - index of game to play in this evaluation.
     */
    protected void evaluateMatchUp(List<Integer> agentIDs, int gameIdx) {
        System.out.println("Evaluate " + agentIDs.toString());
        LinkedList<AbstractPlayer> matchUpPlayers = new LinkedList<>();
        for (int agentID : agentIDs)
            matchUpPlayers.add(this.agents.get(agentID));

        // Run the game N = gamesPerMatchUp times with these players
        for (int i = 0; i < this.gamesPerMatchUp; i++) {
            gameCounter++;
            games.get(gameIdx).reset(matchUpPlayers);
            games.get(gameIdx).run(null);  // Always running tournaments without visuals
            GameResult[] results = games.get(gameIdx).getGameState().getPlayerResults();
            for (int j = 0; j < matchUpPlayers.size(); j++) {
                pointsPerPlayer[agentIDs.get(j)] += results[j] == GameResult.WIN ? 1 : 0;
            }
            if (dataLogger != null) {
                Game g = games.get(gameIdx);
                for (int p = 0; p < g.getPlayers().size(); p++) {
                    Map<String, Object> data = new HashMap<>();
                    data.put("GameId", gameCounter);
                    data.put("Game", g.getGameType().name());
                    data.put("PlayerNumber", p);
                    data.put("PlayerType", g.getPlayers().get(p).toString());
<<<<<<< HEAD
                    data.put("Score", g.getGameState().getScore(p));
=======
                    data.put("Score", g.getGameState().getHeuristicScore(p));
>>>>>>> ed1c0910
                    data.put("Result", g.getGameState().getPlayerResults()[p].toString());
                    dataLogger.record(data);
                }
            }
        }
        matchUpsRun++;
    }
}<|MERGE_RESOLUTION|>--- conflicted
+++ resolved
@@ -13,10 +13,6 @@
 import java.io.File;
 import java.util.*;
 
-<<<<<<< HEAD
-import static games.GameType.*;
-=======
->>>>>>> ed1c0910
 import static utilities.Utils.*;
 
 
@@ -170,11 +166,7 @@
                     data.put("Game", g.getGameType().name());
                     data.put("PlayerNumber", p);
                     data.put("PlayerType", g.getPlayers().get(p).toString());
-<<<<<<< HEAD
-                    data.put("Score", g.getGameState().getScore(p));
-=======
                     data.put("Score", g.getGameState().getHeuristicScore(p));
->>>>>>> ed1c0910
                     data.put("Result", g.getGameState().getPlayerResults()[p].toString());
                     dataLogger.record(data);
                 }
