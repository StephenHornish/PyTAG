--- conflicted
+++ resolved
@@ -3,35 +3,16 @@
 import actions.*;
 import components.*;
 import content.*;
-<<<<<<< HEAD
 import core.*;
 import pandemic.actions.*;
-=======
-import core.Area;
-import core.ForwardModel;
-import core.Game;
-import core.GameState;
-import pandemic.actions.AddCardToDeck;
-import pandemic.actions.AddResearchStation;
-import pandemic.actions.DrawCard;
-import pandemic.actions.InfectCity;
->>>>>>> f1de7406
 import utilities.Hash;
 
 import java.util.Random;
 
-<<<<<<< HEAD
 import static pandemic.Constants.*;
 import static pandemic.actions.MovePlayer.placePlayer;
 
 public class PandemicForwardModel implements ForwardModel {
-=======
-import static pandemic.actions.MovePlayer.placePlayer;
-import static pandemic.PandemicGameState.*;
-
-public class PandemicForwardModel implements ForwardModel {
-    int[] infectionRate = new int[]{2, 2, 2, 3, 3, 4, 4};  // TODO: json
->>>>>>> f1de7406
     private Game game;
     private PandemicParameters gameParameters;
 
@@ -71,15 +52,8 @@
         }
 
         // give players cards
-<<<<<<< HEAD
         Deck playerCards = game.findDeck("Player Roles");
         Deck playerDeck = game.findDeck("Player Deck");
-=======
-        String playerDeckStr = "Cities";
-        Deck playerCards = game.findDeck("Player Roles");
-        Deck playerDeck = game.findDeck(playerDeckStr);
-        playerDeck.add(game.findDeck("Events")); // contains city & event cards
->>>>>>> f1de7406
         playerCards.shuffle();
         int nCardsPlayer = this.gameParameters.n_cards_per_player.get(state.nPlayers());
         long maxPop = 0;
@@ -119,7 +93,6 @@
         // Epidemic cards
         playerDeck.shuffle();
         int noCards = playerDeck.getCards().size();
-<<<<<<< HEAD
         int noEpidemicCards = this.gameParameters.n_epidemic_cards;
         int range = noCards / noEpidemicCards;
         Random r = new Random(this.gameParameters.game_seed);
@@ -128,15 +101,6 @@
 
             Card card = new Card();
             card.setProperty(Hash.GetInstance().hash("name"), new PropertyString("epidemic"));
-=======
-        int noEpidemicCards = 4;  // TODO: json or game params
-        int range = noCards / noEpidemicCards;
-        for (int i = 0; i < noEpidemicCards; i++) {
-            int index = i * range + i + new Random().nextInt(range);  // TODO seed
-
-            Card card = new Card();
-            card.addProperty(Hash.GetInstance().hash("name"), new PropertyString("epidemic"));
->>>>>>> f1de7406
             new AddCardToDeck(card, playerDeck, index).execute(state);
 
         }
@@ -147,13 +111,14 @@
 
     @Override
     public void next(GameState currentState, Action action) {
-        playerActions(currentState, action);
+        PandemicGameState pgs = (PandemicGameState)currentState;
+        playerActions(pgs, action);
 
         if (action instanceof CureDisease) {
             // Check win condition
             boolean all_cured = true;
             for (String c : Constants.colors) {
-                if (currentState.findCounter("Disease " + c).getValue() < 1) all_cured = false;
+                if (pgs.findCounter("Disease " + c).getValue() < 1) all_cured = false;
             }
             if (all_cured) {
                 game.gameOver(GAME_WIN);
@@ -161,25 +126,26 @@
             }
         }
 
-        if (currentState.roundStep >= currentState.nInputActions()) {
-            currentState.roundStep = 0;
-            drawCards(currentState);
-
-            if (!currentState.isQuietNight()) {
-                infectCities(currentState);
-                currentState.setQuietNight(false);
+        if (pgs.roundStep >= pgs.nInputActions()) {
+            pgs.roundStep = 0;
+            drawCards(pgs);
+
+            if (!pgs.isQuietNight()) {
+                infectCities(pgs);
+                pgs.setQuietNight(false);
             }
 
             // Set the next player as active
-            ((PandemicGameState) currentState).setActivePlayer((currentState.getActivePlayer() + 1) % currentState.nPlayers());
-        }
-
-        // TODO: wanna play event card?
-    }
-
-    private void playerActions(GameState currentState, Action action) {
+            pgs.setActivePlayer((pgs.getActivePlayer() + 1) % pgs.nPlayers());
+        }
+    }
+
+    private void playerActions(PandemicGameState currentState, Action action) {
         currentState.roundStep += 1;
         action.execute(currentState);
+        if (action instanceof QuietNight) {
+            currentState.setQuietNight(true);
+        }
     }
 
     private void drawCards(GameState currentState) {
@@ -189,20 +155,12 @@
         String tempDeckID = currentState.tempDeck();
         DrawCard action = new DrawCard("Player Deck", tempDeckID);
         for (int i = 0; i < noCardsDrawn; i++) {  // Draw cards for active player from player deck into a new deck
-<<<<<<< HEAD
             Deck cityDeck = currentState.findDeck("Player Deck");
-=======
-            Deck cityDeck = currentState.findDeck("Cities");
->>>>>>> f1de7406
             boolean canDraw = cityDeck.getCards().size() > 0;
 
             // if player cannot draw it means that the deck is empty -> GAME OVER
             if (!canDraw){
-<<<<<<< HEAD
                 game.gameOver(GAME_LOSE);
-=======
-                game.gameOver();
->>>>>>> f1de7406
                 System.out.println("No more cards to draw");
             }
             action.execute(currentState);
@@ -212,7 +170,6 @@
         boolean epidemic = false;
         for (Card c : tempDeck.getCards()) {  // Check the drawn cards
 
-<<<<<<< HEAD
             // If epidemic card, do epidemic, only one per draw
             if (((PropertyString)c.getProperty(nameHash)).value.hashCode() == Constants.epidemicCard) {
                 if (!epidemic) {
@@ -220,21 +177,10 @@
                     epidemic = true;
                 }
             } else {  // Otherwise, give card to player
-=======
-            if (((PropertyString)c.getProperty(Hash.GetInstance().hash("name"))).value.hashCode() == Constants.epidemicCard) {  // If epidemic card, do epidemic  // TODO: if 2 in a row, reshuffle second
-                epidemic(currentState);
-            } else
-
-            {  // Otherwise, give card to player
->>>>>>> f1de7406
                 Area area = currentState.getAreas().get(activePlayer);
                 Deck deck = (Deck) area.getComponent(Constants.playerHandHash);
                 if (deck != null) {
                     // deck size doesn't go beyond 7
-<<<<<<< HEAD
-=======
-//                    new AddCardToDeck(c, deck).execute(currentState);
->>>>>>> f1de7406
                     if (!new AddCardToDeck(c, deck).execute(currentState)){
                         // player needs to discard a card
                         game.getPlayers().get(activePlayer).getAction(currentState);
@@ -253,23 +199,12 @@
         Card c = currentState.findDeck("Infections").pickLast();
         if (c == null){
             // cannot draw card
-<<<<<<< HEAD
             game.gameOver(GAME_LOSE);
             System.out.println("No more cards to draw");
             return;
         }
         new InfectCity(gameParameters, c, gameParameters.n_cubes_epidemic).execute(currentState);
         if (checkInfectionGameEnd(currentState, c)) return;
-=======
-            game.gameOver();
-            System.out.println("No more cards to draw");
-            return;
-        }
-        new InfectCity(c, 3).execute(currentState);
-        new AddCardToDeck(c, currentState.findDeck("Infection Discard")).execute(currentState);
-
-        // TODO: wanna play event card?
->>>>>>> f1de7406
 
         // 3. shuffle infection discard deck, add back on top of infection deck
         Deck infectionDiscard = currentState.findDeck("Infection Discard");
