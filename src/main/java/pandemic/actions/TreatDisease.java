package pandemic.actions;

import actions.Action;
import components.BoardNode;
import components.Counter;
import content.PropertyIntArray;
import core.GameParameters;
import core.GameState;
import pandemic.PandemicGameState;
import pandemic.PandemicParameters;
import utilities.Utils;

import static pandemic.Constants.*;

public class TreatDisease implements Action {

    PandemicParameters gp;
    String color;
    String city;
<<<<<<< HEAD
    boolean treatAll;

    public TreatDisease(GameParameters gp, String color, String city) {
        this.gp = (PandemicParameters)gp;
        this.color = color;
        this.city = city;
        this.treatAll = false;
    }

    public TreatDisease(GameParameters gp, String color, String city, boolean treatAll) {
        this.gp = (PandemicParameters)gp;
        this.color = color;
        this.city = city;
        this.treatAll = treatAll;
=======

    public TreatDisease(GameParameters gp, String color, String city) {
        this.gp = (PandemicParameters)gp;
        this.color = color;
        this.city = city;
>>>>>>> 7518deb8
    }

    @Override
    public boolean execute(GameState gs) {
        PandemicGameState pgs = (PandemicGameState) gs;

        Counter diseaseToken = pgs.findCounter("Disease " + color);
        Counter diseaseCubeCounter = gs.findCounter("Disease Cube " + color);
        int colorIdx = Utils.indexOf(colors, color);

        BoardNode bn = pgs.world.getNode(nameHash, city);
        if (bn != null) {
            PropertyIntArray infectionArray = (PropertyIntArray) bn.getProperty(infectionHash);
            int[] array = infectionArray.getValues();

            boolean disease_cured = diseaseToken.getValue() > 0;
<<<<<<< HEAD
            if (!disease_cured || !treatAll) {  // Only remove 1 cube
=======
            if (!disease_cured) {  // Only remove 1 cube
>>>>>>> 7518deb8
                diseaseCubeCounter.increment(Math.min(array[colorIdx], 1));
                array[colorIdx] = Math.max(0, array[colorIdx] - 1);
            } else {
                diseaseCubeCounter.increment(array[colorIdx]);
                array[colorIdx] = 0;
            }

            // If disease cured and no more cubes of this color on the map, disease becomes eradicated
            if (diseaseToken.getValue() == 1 && diseaseCubeCounter.getValue() == gp.n_initial_disease_cubes) {
                diseaseToken.setValue(2);
            }

            return true;
        }
        return false;
    }
}<|MERGE_RESOLUTION|>--- conflicted
+++ resolved
@@ -17,7 +17,6 @@
     PandemicParameters gp;
     String color;
     String city;
-<<<<<<< HEAD
     boolean treatAll;
 
     public TreatDisease(GameParameters gp, String color, String city) {
@@ -32,13 +31,6 @@
         this.color = color;
         this.city = city;
         this.treatAll = treatAll;
-=======
-
-    public TreatDisease(GameParameters gp, String color, String city) {
-        this.gp = (PandemicParameters)gp;
-        this.color = color;
-        this.city = city;
->>>>>>> 7518deb8
     }
 
     @Override
@@ -55,11 +47,8 @@
             int[] array = infectionArray.getValues();
 
             boolean disease_cured = diseaseToken.getValue() > 0;
-<<<<<<< HEAD
+
             if (!disease_cured || !treatAll) {  // Only remove 1 cube
-=======
-            if (!disease_cured) {  // Only remove 1 cube
->>>>>>> 7518deb8
                 diseaseCubeCounter.increment(Math.min(array[colorIdx], 1));
                 array[colorIdx] = Math.max(0, array[colorIdx] - 1);
             } else {
