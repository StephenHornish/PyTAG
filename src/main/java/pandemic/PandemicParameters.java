--- conflicted
+++ resolved
@@ -19,10 +19,7 @@
     public int n_cubes_infection = 1;
     public int n_initial_disease_cubes = 24;
     public int n_cards_for_cure = 5;
-<<<<<<< HEAD
     public int n_cards_for_cure_reduced = 4;
-=======
->>>>>>> 7518deb8
 
     public int n_players = 4;
     public int max_cards_per_player = 7;  // Max cards in hand per player
@@ -35,8 +32,5 @@
         }
     };
     public int n_actions_per_turn = 4;
-<<<<<<< HEAD
-=======
     public int n_research_stations = 6;
->>>>>>> 7518deb8
 }