--- conflicted
+++ resolved
@@ -30,8 +30,5 @@
         }
     };
     public int n_actions_per_turn = 4;
-<<<<<<< HEAD
-=======
     public int n_research_stations = 6;
->>>>>>> 7518deb8
 }