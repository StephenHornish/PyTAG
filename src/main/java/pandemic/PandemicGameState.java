--- conflicted
+++ resolved
@@ -7,19 +7,19 @@
 import core.GameState;
 import pandemic.actions.*;
 import utilities.Hash;
-import utilities.Utils;
 
 import java.util.ArrayList;
 import java.util.List;
 
 import static pandemic.Constants.*;
+import static utilities.Utils.generatePermutations;
 
 public class PandemicGameState extends GameState {
 
     public Board world;
     private int numAvailableActions = 0;
     private boolean quietNight;
-    private boolean modelInterrupted;  // Flag notifying if a reaction request interrupted the state update, so it'd continue from there
+    private String modelInterrupted = "";  // Flag notifying where a reaction request interrupted the state update, so it'd continue from there
 
     public void setComponents()
     {
@@ -90,25 +90,16 @@
         return this;
     }
 
-
-    public int nInputActions() {
-        return ((PandemicParameters) this.gameParameters).n_actions_per_turn;  // Pandemic requires up to 4 actions per player per turn.
-    }
-
     public int nPossibleActions() {
         return this.numAvailableActions;
     }
 
     @Override
-<<<<<<< HEAD
     public List<Action> possibleActions(List<Action> preDetermined) {
         if (preDetermined != null && preDetermined.size() > 0) {
             numAvailableActions = preDetermined.size();
             return preDetermined;
         }
-=======
-    public List<Action> possibleActions() {
->>>>>>> 947c4a33
 
         // Create a list for possible actions
         ArrayList<Action> actions = new ArrayList<>();
@@ -118,6 +109,7 @@
         Deck playerHand = ((Deck)this.areas.get(activePlayer).getComponent(Constants.playerHandHash));
         Card playerCard = ((Card)this.areas.get(activePlayer).getComponent(Constants.playerCardHash));
         String roleString = ((PropertyString)playerCard.getProperty(nameHash)).value;
+        Deck playerDiscardDeck = findDeck("Player Deck Discard");
 
         PropertyString playerLocationName = (PropertyString) this.areas.get(activePlayer).getComponent(Constants.playerCardHash).getProperty(Constants.playerLocationHash);
         BoardNode playerLocationNode = world.getNodeByProperty(nameHash, playerLocationName);
@@ -133,7 +125,7 @@
         if (playerHand.isOverCapacity()){
             // need to discard a card
             for (int i = 0; i < playerHand.getCards().size(); i++){
-                actions.add(new DiscardCard(playerHand, i));
+                actions.add(new DrawCard(playerHand, playerDiscardDeck, i));  // moving card from player hand to player discard
             }
             this.numAvailableActions = actions.size();
             return actions;
@@ -282,7 +274,7 @@
         if (roleString.equals("Contingency Planner")){
             if (findDeck("plannerDeck").getCards().size() != 0){
                 // then can pick up an event card
-                ArrayList<Card> infDiscard = findDeck("InfectionDiscard").getCards();
+                List<Card> infDiscard = findDeck("InfectionDiscard").getCards();
                 for (int i = 0; i < infDiscard.size(); i++){
                     Card card = infDiscard.get(i);
                     if (card.getProperty(Constants.colorHash) != null){
@@ -293,7 +285,7 @@
             else {
                 Deck deck = findDeck("plannerDeck");
                 if (deck.getCards().size() > 0) {
-                    actions.addAll(actionsFromEventCard(deck.draw(), researchStations));
+                    actions.addAll(actionsFromEventCard(deck.draw(), researchStations, pp));
                 }
             }
         }
@@ -371,16 +363,18 @@
         return actions;
     }
 
-<<<<<<< HEAD
-    private List<Action> actionsFromEventCard(Card card, ArrayList<PropertyString> researchStations, PandemicParameters gp){
-=======
-    private List<Action> actionsFromEventCard(Card card, ArrayList<String> researchStations){
->>>>>>> 947c4a33
+    private List<Action> actionsFromEventCard(Card card, ArrayList<String> researchStations, PandemicParameters gp){
         ArrayList<Action> actions = new ArrayList<>();
         String cardString = ((PropertyString)card.getProperty(nameHash)).value;
 
         switch (cardString) {
-<<<<<<< HEAD
+            case "Resilient Population":
+                // Remove any 1 card in the Infection Discard Pile from the game. You may play this between the Infect and Intensify steps of an epidemic.
+                Deck infectionDiscardDeck = findDeck("Infection Discard");
+                for (int i = 0; i < infectionDiscardDeck.getCards().size(); i++){
+                    actions.add(new RemoveCardWithCard(infectionDiscardDeck, i, card));
+                }
+                break;
             case "Airlift":
 //                System.out.println("Airlift");
 //            System.out.println("Move any 1 pawn to any city. Get permission before moving another player's pawn.");
@@ -392,20 +386,6 @@
                         if (pLocation.equals(cityName)) continue;
                         actions.add(new MovePlayerWithCard(i, cityName, card));
                     }
-=======
-            case "Resilient Population":
-                // Remove any 1 card in the Infection Discard Pile from the game. You may play this between the Infect and Intensify steps of an epidemic.
-                Deck infectionDiscardDeck = findDeck("Infection Discard");
-                for (int i = 0; i < infectionDiscardDeck.getCards().size(); i++){
-                    actions.add(new DiscardCard(infectionDiscardDeck, i));
-                }
-                break;
-            case "Airlift":
-                // Move any 1 pawn to any city. Get permission before moving another player's pawn.
-                for (int i = 0; i < nPlayers; i++){
-                    for (BoardNode bn: world.getBoardNodes())
-                    actions.add(new MovePlayer(i, ((PropertyString)bn.getProperty(Constants.nameHash)).value));
->>>>>>> 947c4a33
                 }
                 break;
             case "Government Grant":
@@ -426,7 +406,6 @@
                 }
                 break;
             case "One quiet night":
-<<<<<<< HEAD
 //                System.out.println("One quiet night");
 //            System.out.println("Skip the next Infect Cities step (do not flip over any Infection cards).");
                 actions.add(new QuietNight(card));
@@ -448,24 +427,6 @@
                 for (int[] perm: permutations) {
                     actions.add(new RearrangeCardsWithCard("Infection Discard", perm, card));
                 }
-=======
-                // Skip the next Infect Cities step (do not flip over any Infection cards)
-                actions.add(new QuietNight());
-                break;
-            case "Forecast":
-                //"Draw, look at, and rearrange the top 6 cards of the Infection Deck. Put them back on top."
-//                Deck infDiscardDeck = game.findDeck("Infection Discard");
-//                Deck tmpDeck = game.findDeck(game.tempDeck());
-//                for (int i = 0; i < 6; i++){
-//                    new DrawCard(infDiscardDeck, tmpDeck).execute();
-//                }
-                // remove up to 6 cards and put them back on top in random order
-                // todo list all combinations?
-//
-//                for (int i = 0; i < infDiscardDeck.getCards().size(); i++){
-//                    actions.add(new DiscardCard(infDiscardDeck, i));
-//                }
->>>>>>> 947c4a33
                 break;
         }
 
@@ -481,31 +442,6 @@
         return quietNight;
     }
 
-<<<<<<< HEAD
-
-    private static void generatePermutations(int n, int[] elements, ArrayList<int[]> all) {
-        if (n == 1) {
-            all.add(elements.clone());
-        } else {
-            for(int i = 0; i < n-1; i++) {
-                generatePermutations(n - 1, elements, all);
-                if(n % 2 == 0) {
-                    swap(elements, i, n-1);
-                } else {
-                    swap(elements, 0, n-1);
-                }
-            }
-            generatePermutations(n - 1, elements, all);
-        }
-    }
-
-    private static void swap(int[] input, int a, int b) {
-        int tmp = input[a];
-        input[a] = input[b];
-        input[b] = tmp;
-    }
-=======
-    public boolean wasModelInterrupted() { return modelInterrupted; }
-    public void setModelInterrupted(boolean b) { modelInterrupted = b; }
->>>>>>> 947c4a33
+    public String whereModelInterrupted() { return modelInterrupted; }
+    public void setModelInterrupted(String b) { modelInterrupted = b; }
 }