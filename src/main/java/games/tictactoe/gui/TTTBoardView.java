package games.tictactoe.gui;

import core.components.GridBoard;
import core.components.Token;
<<<<<<< HEAD
import gui.ScreenHighlight;
=======
import gui.IScreenHighlight;
>>>>>>> b25a4283
import gui.views.ComponentView;

import java.awt.*;
import java.awt.event.MouseAdapter;
import java.awt.event.MouseEvent;
import java.util.ArrayList;

import static gui.GUI.defaultItemSize;

<<<<<<< HEAD
public class TTTBoardView extends ComponentView implements ScreenHighlight {
=======
public class TTTBoardView extends ComponentView implements IScreenHighlight {
>>>>>>> b25a4283

    Rectangle[] rects;  // Used for highlights + action trimming
    ArrayList<Rectangle> highlight;

    public TTTBoardView(GridBoard<Token> gridBoard) {
        super(gridBoard, gridBoard.getWidth() * defaultItemSize, gridBoard.getHeight() * defaultItemSize);
        rects = new Rectangle[gridBoard.getWidth() * gridBoard.getHeight()];
        highlight = new ArrayList<>();

        addMouseListener(new MouseAdapter() {
            @Override
            public void mouseClicked(MouseEvent e) {
                if (e.getButton() == MouseEvent.BUTTON1) {
                    // Left click, highlight cell
                    for (Rectangle r: rects) {
                        if (r != null && r.contains(e.getPoint())) {
                            highlight.clear();
                            highlight.add(r);
                            break;
                        }
                    }
                } else {
                    // Remove highlight
                    highlight.clear();
                }
            }
        });
    }

    @Override
    protected void paintComponent(Graphics g) {
        drawGridBoard((Graphics2D)g, (GridBoard<Token>) component, 0, 0);

        if (highlight.size() > 0) {
            g.setColor(Color.green);
            Stroke s = ((Graphics2D) g).getStroke();
            ((Graphics2D) g).setStroke(new BasicStroke(3));

            Rectangle r = highlight.get(0);
            g.drawRect(r.x, r.y, r.width, r.height);
            ((Graphics2D) g).setStroke(s);
        }
    }

    public void drawGridBoard(Graphics2D g, GridBoard<Token> gridBoard, int x, int y) {
        int width = gridBoard.getWidth() * defaultItemSize;
        int height = gridBoard.getHeight() * defaultItemSize;

        // Draw background
        g.setColor(Color.lightGray);
        g.fillRect(x, y, width-1, height-1);
        g.setColor(Color.black);

        // Draw cells
        for (int i = 0; i < gridBoard.getHeight(); i++) {
            for (int j = 0; j < gridBoard.getWidth(); j++) {
                int xC = x + j * defaultItemSize;
                int yC = y + i * defaultItemSize;
                drawCell(g, gridBoard.getElement(j, i), xC, yC);

                // Save rect where cell is drawn
                int idx = i * gridBoard.getWidth() + j;
                if (rects[idx] == null) {
                    rects[idx] = new Rectangle(xC, yC, defaultItemSize, defaultItemSize);
                }
            }
        }
    }

    private void drawCell(Graphics2D g, Token element, int x, int y) {
        // Paint cell background
        g.setColor(Color.lightGray);
        g.fillRect(x, y, defaultItemSize, defaultItemSize);
        g.setColor(Color.black);
        g.drawRect(x, y, defaultItemSize, defaultItemSize);

        // Paint element in cell
        if (element != null) {
            Font f = g.getFont();
            g.setFont(new Font(f.getName(), Font.BOLD, defaultItemSize * 3 / 2));
            g.drawString(element.toString(), x + defaultItemSize / 16, y + defaultItemSize - defaultItemSize / 16);
            g.setFont(f);
        }
    }

    public ArrayList<Rectangle> getHighlight() {
        return highlight;
    }

    @Override
    public void clearHighlights() {
        highlight.clear();
    }
}<|MERGE_RESOLUTION|>--- conflicted
+++ resolved
@@ -2,11 +2,7 @@
 
 import core.components.GridBoard;
 import core.components.Token;
-<<<<<<< HEAD
-import gui.ScreenHighlight;
-=======
 import gui.IScreenHighlight;
->>>>>>> b25a4283
 import gui.views.ComponentView;
 
 import java.awt.*;
@@ -16,11 +12,7 @@
 
 import static gui.GUI.defaultItemSize;
 
-<<<<<<< HEAD
-public class TTTBoardView extends ComponentView implements ScreenHighlight {
-=======
 public class TTTBoardView extends ComponentView implements IScreenHighlight {
->>>>>>> b25a4283
 
     Rectangle[] rects;  // Used for highlights + action trimming
     ArrayList<Rectangle> highlight;
