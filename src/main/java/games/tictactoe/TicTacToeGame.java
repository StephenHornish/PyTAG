--- conflicted
+++ resolved
@@ -1,13 +1,7 @@
 package games.tictactoe;
 
-<<<<<<< HEAD
-import core.ForwardModel;
-import core.Game;
-=======
-import core.AbstractGameState;
 import core.AbstractForwardModel;
 import core.AbstractGame;
->>>>>>> b6fa33b0
 import core.AbstractPlayer;
 import players.HumanConsolePlayer;
 import players.RandomPlayer;
@@ -16,13 +10,9 @@
 
 public class TicTacToeGame extends AbstractGame {
 
-<<<<<<< HEAD
     public TicTacToeGame(List<AbstractPlayer> agents, TicTacToeGameParameters params)
-=======
-    public TicTacToeGame(List<AbstractPlayer> agents, AbstractForwardModel model, AbstractGameState gameState)
->>>>>>> b6fa33b0
     {
-        super(agents, new ArrayList<ForwardModel>() {{
+        super(agents, new ArrayList<AbstractForwardModel>() {{
             for (int i = 0; i < agents.size(); i++) {
                 add(new TicTacToeForwardModel(System.currentTimeMillis()));
             }
@@ -34,14 +24,8 @@
         agents.add(new RandomPlayer());
         agents.add(new HumanConsolePlayer());
 
-<<<<<<< HEAD
         TicTacToeGameParameters params = new TicTacToeGameParameters();
-        Game game = new TicTacToeGame(agents, params);
-=======
-        AbstractForwardModel forwardModel = new TicTacToeForwardModel();
-        AbstractGameState gameState = new TicTacToeGameState(new TicTacToeGameParameters(), forwardModel, agents.size());
-        AbstractGame game = new TicTacToeGame(agents, forwardModel, gameState);
->>>>>>> b6fa33b0
+        AbstractGame game = new TicTacToeGame(agents, params);
         game.run(null);
     }
 }