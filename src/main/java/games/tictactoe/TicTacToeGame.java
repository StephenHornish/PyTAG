package games.tictactoe;

<<<<<<< HEAD
import core.actions.IAction;
import core.GUI;
import core.Game;
import core.observations.IPrintable;
import core.observations.IObservation;
import players.AbstractPlayer;
=======
import core.AbstractGameState;
import core.ForwardModel;
import core.Game;
import core.AbstractPlayer;
>>>>>>> 16eb9da3
import players.HumanConsolePlayer;
import players.RandomPlayer;

import java.util.*;

public class TicTacToeGame extends Game {

<<<<<<< HEAD
    public TicTacToeGame(List<AbstractPlayer> agents)
    {
        super(agents);
        forwardModel = new TicTacToeForwardModel();
        gameState = new TicTacToeGameState(new TicTacToeGameParameters(), forwardModel, agents.size());
=======
    public TicTacToeGame(List<AbstractPlayer> agents, ForwardModel model, AbstractGameState gameState)
    {
        super(agents, model, gameState);
>>>>>>> 16eb9da3
    }

    public static void main(String[] args){
        ArrayList<AbstractPlayer> agents = new ArrayList<>();
        agents.add(new RandomPlayer());
        agents.add(new HumanConsolePlayer());

        ForwardModel forwardModel = new TicTacToeForwardModel();
        AbstractGameState gameState = new TicTacToeGameState(new TicTacToeGameParameters(), forwardModel, agents.size());
        Game game = new TicTacToeGame(agents, forwardModel, gameState);
        game.run(null);
    }
}<|MERGE_RESOLUTION|>--- conflicted
+++ resolved
@@ -1,18 +1,9 @@
 package games.tictactoe;
 
-<<<<<<< HEAD
-import core.actions.IAction;
-import core.GUI;
-import core.Game;
-import core.observations.IPrintable;
-import core.observations.IObservation;
-import players.AbstractPlayer;
-=======
 import core.AbstractGameState;
 import core.ForwardModel;
 import core.Game;
 import core.AbstractPlayer;
->>>>>>> 16eb9da3
 import players.HumanConsolePlayer;
 import players.RandomPlayer;
 
@@ -20,17 +11,9 @@
 
 public class TicTacToeGame extends Game {
 
-<<<<<<< HEAD
-    public TicTacToeGame(List<AbstractPlayer> agents)
-    {
-        super(agents);
-        forwardModel = new TicTacToeForwardModel();
-        gameState = new TicTacToeGameState(new TicTacToeGameParameters(), forwardModel, agents.size());
-=======
     public TicTacToeGame(List<AbstractPlayer> agents, ForwardModel model, AbstractGameState gameState)
     {
         super(agents, model, gameState);
->>>>>>> 16eb9da3
     }
 
     public static void main(String[] args){
