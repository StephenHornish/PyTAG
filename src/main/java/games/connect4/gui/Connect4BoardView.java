--- conflicted
+++ resolved
@@ -2,12 +2,7 @@
 import core.components.GridBoard;
 import core.components.Token;
 import games.connect4.Connect4Constants;
-<<<<<<< HEAD
-import games.connect4.Connect4GameState;
-import gui.ScreenHighlight;
-=======
 import gui.IScreenHighlight;
->>>>>>> b25a4283
 import gui.views.ComponentView;
 import utilities.Pair;
 
@@ -19,11 +14,7 @@
 
 import static gui.GUI.defaultItemSize;
 
-<<<<<<< HEAD
-public class Connect4BoardView extends ComponentView implements ScreenHighlight {
-=======
 public class Connect4BoardView extends ComponentView implements IScreenHighlight {
->>>>>>> b25a4283
 
     Rectangle[] rects;  // Used for highlights + action trimming
     ArrayList<Rectangle> highlight;
