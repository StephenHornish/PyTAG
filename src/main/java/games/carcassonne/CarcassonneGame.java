--- conflicted
+++ resolved
@@ -1,24 +1,14 @@
 package games.carcassonne;
 
-<<<<<<< HEAD
-import core.Game;
-import players.AbstractPlayer;
-=======
 import core.AbstractGameState;
 import core.ForwardModel;
 import core.Game;
 import core.AbstractPlayer;
->>>>>>> 16eb9da3
 
 import java.util.List;
 
 public class CarcassonneGame extends Game {
-<<<<<<< HEAD
-    public CarcassonneGame(List<AbstractPlayer> players) {
-        super(players);
-=======
     public CarcassonneGame(List<AbstractPlayer> players, ForwardModel model, AbstractGameState gameState) {
         super(players, model, gameState);
->>>>>>> 16eb9da3
     }
 }