--- conflicted
+++ resolved
@@ -133,24 +133,6 @@
 
         if (llgs.playerHandCards.get(llgs.getCurrentPlayer()).getSize() >= 2)
             throw new AssertionError("Hand should not get this big");
-<<<<<<< HEAD
-        IGamePhase gamePhase = llgs.getGamePhase();
-        if (gamePhase == Draw) {
-            llgs.setGamePhase(DefaultGamePhase.Main);
-        } else if (gamePhase == DefaultGamePhase.Main) {
-            llgs.setGamePhase(Draw);
-            // set nextPlayer to be the first player after the current one for whom the state is not terminal
-            int nextPlayer = (llgs.getCurrentPlayer() + 1) % llgs.getNPlayers();
-            while (!llgs.isNotTerminalForPlayer(nextPlayer)) {
-                nextPlayer = (nextPlayer + 1) % llgs.getNPlayers();
-            }
-            endPlayerTurn(llgs, nextPlayer);
-            checkEndOfRound(llgs);
-        } else {
-            throw new IllegalArgumentException("The game phase " + llgs.getGamePhase() +
-                    " is not know by LoveLetterForwardModel");
-=======
-
         if (!checkEndOfRound(llgs, action)) {
             // move turn to the next player who has not already lost the round
             int nextPlayer = gameState.getCurrentPlayer();
@@ -163,7 +145,6 @@
             llgs.setProtection(llgs.getCurrentPlayer(), false);
             LoveLetterCard cardDrawn = llgs.getDrawPile().draw();
             llgs.getPlayerHandCards().get(llgs.getCurrentPlayer()).add(cardDrawn);
->>>>>>> 3b534753
         }
     }
 
