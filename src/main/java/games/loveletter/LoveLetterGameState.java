package games.loveletter;

import core.AbstractGameState;
import core.interfaces.IGamePhase;
import core.AbstractForwardModel;
import core.actions.AbstractAction;
import core.components.Deck;
import core.components.PartialObservableDeck;
import core.interfaces.IObservation;
import games.loveletter.actions.*;
import games.loveletter.cards.LoveLetterCard;
import utilities.Utils;

import java.util.ArrayList;
import java.util.List;

public class LoveLetterGameState extends AbstractGameState {

    // Love letter adds one game phase on top of default phases
    public enum LoveLetterGamePhase implements IGamePhase {
        Draw
    }

    // List of cards in player hands
    List<PartialObservableDeck<LoveLetterCard>> playerHandCards;

    // Discarded cards
    List<Deck<LoveLetterCard>> playerDiscardCards;

    // Cards in draw pile
    PartialObservableDeck<LoveLetterCard> drawPile;

    // Cards in the reserve
    PartialObservableDeck<LoveLetterCard> reserveCards;

    // if true: player cannot be effected by any card effects
    boolean[] effectProtection;
<<<<<<< HEAD

    /**
     * Must add all components used in the game to the allComponents area, mapping to their assigned component ID
     * and NOT another game specific key. Use one of these functions for this functionality only:
     *          - Area.putComponent(Component component)
     *          - Area.putComponents(List<Component> components)
     *          - Area.putComponents(Area area)
     * Method is called after initialising the game state.
     */
    @Override
    public void addAllComponents() {
        allComponents.putComponent(drawPile);
        allComponents.putComponents(drawPile.getComponents());
        allComponents.putComponent(reserveCards);
        allComponents.putComponents(reserveCards.getComponents());
        allComponents.putComponents(playerHandCards);
        allComponents.putComponents(playerDiscardCards);
        for (int i = 0; i < playerHandCards.size(); i++) {
            allComponents.putComponents(playerHandCards.get(i).getComponents());
            allComponents.putComponents(playerDiscardCards.get(i).getComponents());
        }
    }

=======

    /**
     * Must add all components used in the game to the allComponents area, mapping to their assigned component ID
     * and NOT another game specific key. Use one of these functions for this functionality only:
     *          - Area.putComponent(Component component)
     *          - Area.putComponents(List<Component> components)
     *          - Area.putComponents(Area area)
     * Method is called after initialising the game state.
     */
    @Override
    public void addAllComponents() {
        allComponents.putComponents(playerHandCards);
        allComponents.putComponents(playerDiscardCards);
        allComponents.putComponent(drawPile);
        allComponents.putComponent(reserveCards);
    }

>>>>>>> 5afafa82
    public LoveLetterGameState(LoveLetterParameters gameParameters, AbstractForwardModel model, int nPlayers) {
        super(gameParameters, model, new LoveLetterTurnOrder(nPlayers));
        gamePhase = LoveLetterGamePhase.Draw;
    }

    @Override
    public IObservation getObservation(int player) {
        return new LoveLetterObservation(playerHandCards, playerDiscardCards, drawPile, reserveCards,
                effectProtection, player, gamePhase, playerResults);
    }

    /**
     * Sets the game-state to be terminal and determines the result of each player.
     */
    @Override
    public void endGame() {
        this.gameStatus = Utils.GameResult.GAME_END;

        // determine which player has the card with the highest value
        List<Integer> bestPlayers = new ArrayList<>();
        int bestValue = 0;
        int points;
        for (int i = 0; i < getNPlayers(); i++) {
            if (playerResults[i] != Utils.GameResult.GAME_LOSE)
                points = playerHandCards.get(i).peek().cardType.getValue();
            else
                points = 0;

            if (points > bestValue){
                bestValue = points;
                bestPlayers.clear();
                bestPlayers.add(i);
            } else if (points == bestValue) {
                bestPlayers.add(i);
            }
        }

        // if just a single player is alive, the player immediately wins the game
        if (bestPlayers.size() == 1){
            for (int i = 0; i < getNPlayers(); i++) {
                playerResults[i] = Utils.GameResult.GAME_LOSE;
            }
            playerResults[bestPlayers.get(0)] = Utils.GameResult.GAME_WIN;
            return;
        }

        // else, the player with the higher sum of card values in its discard pile wins
        // in case two or more players have the same value, they all win
        bestValue = 0;
        for (int i = 0; i < getNPlayers(); i++) {
            points = 0;
            if (playerResults[i] == Utils.GameResult.GAME_WIN)
                for (LoveLetterCard card : playerDiscardCards.get(i).getComponents())
                    points += card.cardType.getValue();
            if (points > bestValue){
                bestValue = points;
                bestPlayers.clear();
                bestPlayers.add(i);
            } else if (points == bestValue) {
                bestPlayers.add(i);
            }
        }

        for (int i = 0; i < getNPlayers(); i++) {
            playerResults[i] = Utils.GameResult.GAME_LOSE;
        }
        for (Integer playerID : bestPlayers)
            playerResults[playerID] = Utils.GameResult.GAME_WIN;
    }

    /**
     * Calculates the list of currently available actions, possibly depending on the game phase.
<<<<<<< HEAD
     * @return - List of IAction objects.
=======
     * @return - List of AbstractAction objects.
>>>>>>> 5afafa82
     */
    @Override
    public List<AbstractAction> computeAvailableActions() {
        ArrayList<AbstractAction> actions;
        int player = getTurnOrder().getCurrentPlayer(this);
        if (gamePhase.equals(DefaultGamePhase.Main)) {
            actions = playerActions(player);
        } else if (gamePhase.equals(LoveLetterGamePhase.Draw)) {
            actions = drawAction(player);
        } else {
            throw new IllegalArgumentException(gamePhase.toString() + " is unknown to LoveLetterGameState");
        }

        return actions;
    }

    /**
     * Computes actions available for the given player.
     * @param playerID - ID of player to calculate actions for.
<<<<<<< HEAD
     * @return - ArrayList of IAction objects.
=======
     * @return - ArrayList of AbstractAction objects.
>>>>>>> 5afafa82
     */
    private ArrayList<AbstractAction> playerActions(int playerID) {
        ArrayList<AbstractAction> actions = new ArrayList<>();
        Deck<LoveLetterCard> playerDeck = playerHandCards.get(playerID);
        Deck<LoveLetterCard> playerDiscardPile = playerDiscardCards.get(playerID);

        // in case a player holds the countess and either the king or the prince, the countess needs to be played
        if (needToForceCountess(playerDeck)){
            for (int c = 0; c < playerDeck.getSize(); c++) {
                if (playerDeck.getComponents().get(c).cardType == LoveLetterCard.CardType.Countess)
                    actions.add(new CountessAction(playerDeck.getComponentID(), playerDiscardPile.getComponentID(), c));
            }
        }
        // else: we create the respective actions for each card on the player's hand
        else {
            for (int card = 0; card < playerDeck.getSize(); card++) {
                switch (playerDeck.getComponents().get(card).cardType) {
                    case Priest:
                        for (int targetPlayer = 0; targetPlayer < getNPlayers(); targetPlayer++) {
                            if (targetPlayer == playerID || playerResults[targetPlayer] == Utils.GameResult.GAME_LOSE)
                                continue;
                            actions.add(new PriestAction(playerDeck.getComponentID(),
                                    playerDiscardPile.getComponentID(), card, targetPlayer));
                        }
                        break;

                    case Guard:
                        for (int targetPlayer = 0; targetPlayer < getNPlayers(); targetPlayer++) {
                            if (targetPlayer == playerID || playerResults[targetPlayer] == Utils.GameResult.GAME_LOSE)
                                continue;
                            for (LoveLetterCard.CardType type : LoveLetterCard.CardType.values())
                                actions.add(new GuardAction(playerDeck.getComponentID(),
                                        playerDiscardPile.getComponentID(), card, targetPlayer, type));
                        }
                        break;

                    case Baron:
                        for (int targetPlayer = 0; targetPlayer < getNPlayers(); targetPlayer++) {
                            if (targetPlayer == playerID || playerResults[targetPlayer] == Utils.GameResult.GAME_LOSE)
                                continue;
                            actions.add(new BaronAction(playerDeck.getComponentID(),
                                    playerDiscardPile.getComponentID(), card, targetPlayer));
                        }
                        break;

                    case Handmaid:
                        actions.add(new HandmaidAction(playerDeck.getComponentID(),
                                playerDiscardPile.getComponentID(), card));
                        break;

                    case Prince:
                        for (int targetPlayer = 0; targetPlayer < getNPlayers(); targetPlayer++) {
                            if (targetPlayer == playerID || playerResults[targetPlayer] == Utils.GameResult.GAME_LOSE)
                                continue;
                            actions.add(new PrinceAction(playerDeck.getComponentID(),
                                    playerDiscardPile.getComponentID(), card, targetPlayer));
                        }
                        break;

                    case King:
                        for (int targetPlayer = 0; targetPlayer < getNPlayers(); targetPlayer++) {
                            if (targetPlayer == playerID || playerResults[targetPlayer] == Utils.GameResult.GAME_LOSE)
                                continue;
                            actions.add(new KingAction(playerDeck.getComponentID(),
                                    playerDiscardPile.getComponentID(), card, targetPlayer));
                        }
                        break;

                    case Countess:
                        actions.add(new CountessAction(playerDeck.getComponentID(),
                                playerDiscardPile.getComponentID(), card));
                        break;

                    case Princess:
                        actions.add(new PrincessAction(playerDeck.getComponentID(),
                                playerDiscardPile.getComponentID(), card));
                        break;

                    default:
                        throw new IllegalArgumentException("No core actions known for cardtype: " +
                                playerDeck.getComponents().get(card).cardType.toString());
                }
            }
        }

        // add end turn by drawing a card
        return actions;
    }

    /**
     * In draw phase, the players can only draw cards. This returns draw actions.
     * @param player - ID of player who should be drawing a card.
     * @return - ArrayList of DrawCard actions.
     */
    private ArrayList<AbstractAction> drawAction(int player){
        ArrayList<AbstractAction> actions = new ArrayList<>();
        actions.add(new DrawCard(drawPile.getComponentID(), playerHandCards.get(player).getComponentID(), 0));
        return actions;
    }

    /**
     * Checks if the countess needs to be forced to play.
     * @param playerDeck - deck of player to check
     * @return - true if countess should be forced, false otherwise.
     */
    private boolean needToForceCountess(Deck<LoveLetterCard> playerDeck){
        boolean ownsCountess = false;
        for (LoveLetterCard card : playerDeck.getComponents()) {
            if (card.cardType == LoveLetterCard.CardType.Countess){
                ownsCountess = true;
                break;
            }
        }

        boolean forceCountess = false;
        if (ownsCountess)
        {
            for (LoveLetterCard card: playerDeck.getComponents()) {
                if (card.cardType == LoveLetterCard.CardType.Prince || card.cardType == LoveLetterCard.CardType.King){
                    forceCountess = true;
                    break;
                }
            }
        }
        return forceCountess;
    }

    /**
     * Sets this player as dead and updates game and player status
     * @param playerID - ID of player dead
     */
    public void killPlayer(int playerID){
        setPlayerResult(Utils.GameResult.GAME_LOSE, playerID);

        // a losing player needs to discard all cards
        while (playerHandCards.get(playerID).getSize() > 0)
            playerDiscardCards.get(playerID).add(playerHandCards.get(playerID).draw());

        int nPlayersActive = 0;
        for (int i = 0; i < getNPlayers(); i++) {
            if (playerResults[i] == Utils.GameResult.GAME_ONGOING) nPlayersActive++;
        }
        if (nPlayersActive == 1) {
            this.gameStatus = Utils.GameResult.GAME_END;
        }
    }

    // Getters, Setters
    public LoveLetterCard getReserveCard(){return reserveCards.draw();}
    public boolean isNotProtected(int playerID){
        return !effectProtection[playerID];
    }
    public void setProtection(int playerID, boolean protection){
        effectProtection[playerID] = protection;
    }
    public int getRemainingCards(){return drawPile.getComponents().size();}
    public List<PartialObservableDeck<LoveLetterCard>> getPlayerHandCards() {
        return playerHandCards;
    }
    public List<Deck<LoveLetterCard>> getPlayerDiscardCards() {
        return playerDiscardCards;
    }
    public PartialObservableDeck<LoveLetterCard> getDrawPile() {
        return drawPile;
    }

    /**
     * Prints the game state.
     * @param turnOrder - turn order for this game.
     */
    public void print(LoveLetterTurnOrder turnOrder) {
        System.out.println("Love Letter Game-State");
        System.out.println("======================");

        int currentPlayer = turnOrder.getCurrentPlayer(this);

        for (int i = 0; i < getNPlayers(); i++){
            if (currentPlayer == i)
                System.out.print(">>> Player " + i + ":");
            else
                System.out.print("Player " + i + ": ");
            System.out.print(playerHandCards.get(i).toString(currentPlayer));
            System.out.print("; Discarded: ");
            System.out.print(playerDiscardCards.get(i));
            System.out.print("; Protected: ");
            System.out.println(effectProtection[i]);
        }

        System.out.print("DrawPile" + ":");
        System.out.print(drawPile.toString(currentPlayer));
        System.out.println();

        System.out.print("ReserveCards" + ":");
        System.out.println(reserveCards.toString(currentPlayer));
        System.out.println();

        System.out.println("Current GamePhase: " + gamePhase);
    }
}<|MERGE_RESOLUTION|>--- conflicted
+++ resolved
@@ -35,7 +35,6 @@
 
     // if true: player cannot be effected by any card effects
     boolean[] effectProtection;
-<<<<<<< HEAD
 
     /**
      * Must add all components used in the game to the allComponents area, mapping to their assigned component ID
@@ -47,37 +46,12 @@
      */
     @Override
     public void addAllComponents() {
-        allComponents.putComponent(drawPile);
-        allComponents.putComponents(drawPile.getComponents());
-        allComponents.putComponent(reserveCards);
-        allComponents.putComponents(reserveCards.getComponents());
-        allComponents.putComponents(playerHandCards);
-        allComponents.putComponents(playerDiscardCards);
-        for (int i = 0; i < playerHandCards.size(); i++) {
-            allComponents.putComponents(playerHandCards.get(i).getComponents());
-            allComponents.putComponents(playerDiscardCards.get(i).getComponents());
-        }
-    }
-
-=======
-
-    /**
-     * Must add all components used in the game to the allComponents area, mapping to their assigned component ID
-     * and NOT another game specific key. Use one of these functions for this functionality only:
-     *          - Area.putComponent(Component component)
-     *          - Area.putComponents(List<Component> components)
-     *          - Area.putComponents(Area area)
-     * Method is called after initialising the game state.
-     */
-    @Override
-    public void addAllComponents() {
         allComponents.putComponents(playerHandCards);
         allComponents.putComponents(playerDiscardCards);
         allComponents.putComponent(drawPile);
         allComponents.putComponent(reserveCards);
     }
 
->>>>>>> 5afafa82
     public LoveLetterGameState(LoveLetterParameters gameParameters, AbstractForwardModel model, int nPlayers) {
         super(gameParameters, model, new LoveLetterTurnOrder(nPlayers));
         gamePhase = LoveLetterGamePhase.Draw;
@@ -150,11 +124,7 @@
 
     /**
      * Calculates the list of currently available actions, possibly depending on the game phase.
-<<<<<<< HEAD
-     * @return - List of IAction objects.
-=======
      * @return - List of AbstractAction objects.
->>>>>>> 5afafa82
      */
     @Override
     public List<AbstractAction> computeAvailableActions() {
@@ -174,11 +144,7 @@
     /**
      * Computes actions available for the given player.
      * @param playerID - ID of player to calculate actions for.
-<<<<<<< HEAD
-     * @return - ArrayList of IAction objects.
-=======
      * @return - ArrayList of AbstractAction objects.
->>>>>>> 5afafa82
      */
     private ArrayList<AbstractAction> playerActions(int playerID) {
         ArrayList<AbstractAction> actions = new ArrayList<>();
