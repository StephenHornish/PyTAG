--- conflicted
+++ resolved
@@ -69,28 +69,6 @@
     }
 
     @Override
-<<<<<<< HEAD
-    protected VectorObservation _getVectorObservation() {
-        // TODO
-        return null;
-    }
-
-
-    @Override
-    protected double[] _getDistanceFeatures(int playerId) {
-        // TODO
-        return new double[0];
-    }
-
-    @Override
-    protected HashMap<HashMap<Integer, Double>, Utils.GameResult> _getTerminalFeatures(int playerId) {
-        // TODO
-        return null;
-    }
-
-    @Override
-=======
->>>>>>> 17ff675c
     protected double _getScore(int playerId) {
         // TODO heuristic
         return 0;
