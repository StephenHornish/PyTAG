package games.uno;

<<<<<<< HEAD
import core.components.Deck;
import core.AbstractGameState;
import core.AbstractGameParameters;
import core.observations.VectorObservation;
import games.uno.cards.*;
=======
import core.AbstractForwardModel;
import core.actions.AbstractAction;
import core.components.Deck;
import core.AbstractGameState;
import core.AbstractGameParameters;
import games.uno.cards.*;
import core.interfaces.IObservation;
import games.uno.actions.NoCards;
import games.uno.actions.PlayCard;
>>>>>>> 5afafa82
import utilities.Utils;

import java.util.HashMap;
import java.util.List;
<<<<<<< HEAD


public class UnoGameState extends AbstractGameState {
    List<Deck<UnoCard>>  playerDecks;
    Deck<UnoCard>        drawDeck;
    Deck<UnoCard>        discardDeck;
    UnoCard              currentCard;
    UnoCard.UnoCardColor currentColor;

    public UnoGameState(AbstractGameParameters gameParameters, int nPlayers){
        super(gameParameters, new UnoTurnOrder(nPlayers));
=======

import static games.uno.cards.UnoCard.UnoCardType.Wild;


public class UnoGameState extends AbstractGameState {
    List<Deck<UnoCard>>  playerDecks;
    Deck<UnoCard>        drawDeck;
    Deck<UnoCard>        discardDeck;
    UnoCard              currentCard;
    String currentColor;

    public UnoGameState(AbstractGameParameters gameParameters, AbstractForwardModel model, int nPlayers){
        super(gameParameters, model, new UnoTurnOrder(nPlayers));
>>>>>>> 5afafa82
    }

    @Override
    public void addAllComponents() {
<<<<<<< HEAD
        allComponents.putComponent(drawDeck);
        allComponents.putComponent(discardDeck);
        allComponents.putComponent(currentCard);
        allComponents.putComponents(drawDeck.getComponents());
        allComponents.putComponents(discardDeck.getComponents());
        allComponents.putComponents(playerDecks);
        for (Deck<UnoCard> d: playerDecks) {
            allComponents.putComponents(d.getComponents());
        }
    }

    @Override
    protected AbstractGameState copy(int playerId) {
        return null;
    }

    @Override
    public VectorObservation getVectorObservation() {
        return null;
    }

    @Override
    public double[] getDistanceFeatures(int playerId) {
        return new double[0];
    }

    @Override
    public HashMap<HashMap<Integer, Double>, Utils.GameResult> getTerminalFeatures(int playerId) {
        return null;
    }

    @Override
    public double getScore(int playerId) {
        return 0;
    }

    boolean isWildCard(UnoCard card) {
        return card instanceof UnoWildCard || card instanceof UnoWildDrawFourCard;
    }

    boolean isNumberCard(UnoCard card) {
        return card instanceof UnoNumberCard;
    }

//    @Override
//    public AbstractGameState getObservation(int playerID) {
//        Deck<UnoCard> playerHand = playerDecks.get(playerID);
//        ArrayList<Integer> cardsLeft = new ArrayList<>();
//        for( int i = 0; i < getNPlayers(); i++) {
//            int nCards = playerDecks.get(playerID).getComponents().size();
//            cardsLeft.add(nCards);
//        }
//        return this;
//        return new UnoObservation(currentCard, currentColor, playerHand, discardDeck, playerID, cardsLeft);
//    }

=======
        allComponents.putComponents(playerDecks);
        allComponents.putComponent(drawDeck);
        allComponents.putComponent(discardDeck);
        allComponents.putComponent(currentCard);
    }

    boolean isWildCard(UnoCard card) {
        return card.type == Wild;
    }

    boolean isNumberCard(UnoCard card) {
        return card.type == UnoCard.UnoCardType.Number;
    }

    @Override
    public void endGame() {
        System.out.println("Game Results:");
        for (int playerID = 0; playerID < getNPlayers(); playerID++) {
            if (playerResults[playerID] == Utils.GameResult.GAME_WIN) {
                System.out.println("The winner is the player : " + playerID);
                break;
            }
        }
    }

    @Override
    public List<AbstractAction> computeAvailableActions() {
        ArrayList<AbstractAction> actions = new ArrayList<>();
        int player = getCurrentPlayerID();

        Deck<UnoCard> playerHand = playerDecks.get(player);
        for (UnoCard card : playerHand.getComponents()) {
            int cardIdx = playerHand.getComponents().indexOf(card);
            if (card.isPlayable(this)) {
                if (isWildCard(card)) {
                    for (String color : ((UnoGameParameters)gameParameters).colors) {
                        actions.add(new PlayCard(playerHand.getComponentID(), discardDeck.getComponentID(), cardIdx, color));
                    }
                }
                else {
                    actions.add(new PlayCard(playerHand.getComponentID(), discardDeck.getComponentID(), cardIdx));
                }
            }
        }

        if (actions.isEmpty())
            actions.add(new NoCards());

        return actions;
    }

    @Override
    public IObservation getObservation(int playerID) {
        Deck<UnoCard> playerHand = playerDecks.get(playerID);
        ArrayList<Integer> cardsLeft = new ArrayList<>();
        for( int i = 0; i < getNPlayers(); i++) {
            int nCards = playerDecks.get(playerID).getComponents().size();
            cardsLeft.add(nCards);
        }
        return new UnoObservation(currentCard, currentColor, playerHand, discardDeck, playerID, cardsLeft);
    }

>>>>>>> 5afafa82
    public int getCurrentPlayerID() {
        return turnOrder.getTurnOwner();
    }

    public void updateCurrentCard(UnoCard card) {
        currentCard  = card;
        currentColor = card.color;
    }

    public void updateCurrentCard(UnoCard card, String color) {
        currentCard  = card;
        currentColor = color;
    }

    public Deck<UnoCard> getDrawDeck() {
        return drawDeck;
    }

    public Deck<UnoCard> getDiscardDeck() {
        return discardDeck;
    }

    public List<Deck<UnoCard>> getPlayerDecks() {
        return playerDecks;
    }

    public UnoCard getCurrentCard() {
        return currentCard;
    }

<<<<<<< HEAD
    public UnoCard.UnoCardColor getCurrentColor() {
=======
    public String getCurrentColor() {
>>>>>>> 5afafa82
        return currentColor;
    }
}
<|MERGE_RESOLUTION|>--- conflicted
+++ resolved
@@ -1,42 +1,17 @@
 package games.uno;
 
-<<<<<<< HEAD
+import core.AbstractGameParameters;
 import core.components.Deck;
 import core.AbstractGameState;
-import core.AbstractGameParameters;
 import core.observations.VectorObservation;
+import core.turnorders.TurnOrder;
 import games.uno.cards.*;
-=======
-import core.AbstractForwardModel;
-import core.actions.AbstractAction;
-import core.components.Deck;
-import core.AbstractGameState;
-import core.AbstractGameParameters;
-import games.uno.cards.*;
-import core.interfaces.IObservation;
-import games.uno.actions.NoCards;
-import games.uno.actions.PlayCard;
->>>>>>> 5afafa82
 import utilities.Utils;
 
 import java.util.HashMap;
 import java.util.List;
-<<<<<<< HEAD
-
-
-public class UnoGameState extends AbstractGameState {
-    List<Deck<UnoCard>>  playerDecks;
-    Deck<UnoCard>        drawDeck;
-    Deck<UnoCard>        discardDeck;
-    UnoCard              currentCard;
-    UnoCard.UnoCardColor currentColor;
-
-    public UnoGameState(AbstractGameParameters gameParameters, int nPlayers){
-        super(gameParameters, new UnoTurnOrder(nPlayers));
-=======
 
 import static games.uno.cards.UnoCard.UnoCardType.Wild;
-
 
 public class UnoGameState extends AbstractGameState {
     List<Deck<UnoCard>>  playerDecks;
@@ -45,71 +20,18 @@
     UnoCard              currentCard;
     String currentColor;
 
-    public UnoGameState(AbstractGameParameters gameParameters, AbstractForwardModel model, int nPlayers){
-        super(gameParameters, model, new UnoTurnOrder(nPlayers));
->>>>>>> 5afafa82
+    /**
+     * Constructor. Initialises some generic game state variables.
+     *
+     * @param gameParameters - game parameters.
+     * @param turnOrder      - turn order for this game.
+     */
+    public UnoGameState(AbstractGameParameters gameParameters, TurnOrder turnOrder) {
+        super(gameParameters, turnOrder);
     }
 
-    @Override
-    public void addAllComponents() {
-<<<<<<< HEAD
-        allComponents.putComponent(drawDeck);
-        allComponents.putComponent(discardDeck);
-        allComponents.putComponent(currentCard);
-        allComponents.putComponents(drawDeck.getComponents());
-        allComponents.putComponents(discardDeck.getComponents());
-        allComponents.putComponents(playerDecks);
-        for (Deck<UnoCard> d: playerDecks) {
-            allComponents.putComponents(d.getComponents());
-        }
-    }
-
-    @Override
-    protected AbstractGameState copy(int playerId) {
-        return null;
-    }
-
-    @Override
-    public VectorObservation getVectorObservation() {
-        return null;
-    }
-
-    @Override
-    public double[] getDistanceFeatures(int playerId) {
-        return new double[0];
-    }
-
-    @Override
-    public HashMap<HashMap<Integer, Double>, Utils.GameResult> getTerminalFeatures(int playerId) {
-        return null;
-    }
-
-    @Override
-    public double getScore(int playerId) {
-        return 0;
-    }
-
-    boolean isWildCard(UnoCard card) {
-        return card instanceof UnoWildCard || card instanceof UnoWildDrawFourCard;
-    }
-
-    boolean isNumberCard(UnoCard card) {
-        return card instanceof UnoNumberCard;
-    }
-
-//    @Override
-//    public AbstractGameState getObservation(int playerID) {
-//        Deck<UnoCard> playerHand = playerDecks.get(playerID);
-//        ArrayList<Integer> cardsLeft = new ArrayList<>();
-//        for( int i = 0; i < getNPlayers(); i++) {
-//            int nCards = playerDecks.get(playerID).getComponents().size();
-//            cardsLeft.add(nCards);
-//        }
-//        return this;
-//        return new UnoObservation(currentCard, currentColor, playerHand, discardDeck, playerID, cardsLeft);
-//    }
-
-=======
+    public void addAllComponents()
+    {
         allComponents.putComponents(playerDecks);
         allComponents.putComponent(drawDeck);
         allComponents.putComponent(discardDeck);
@@ -124,55 +46,17 @@
         return card.type == UnoCard.UnoCardType.Number;
     }
 
-    @Override
-    public void endGame() {
-        System.out.println("Game Results:");
-        for (int playerID = 0; playerID < getNPlayers(); playerID++) {
-            if (playerResults[playerID] == Utils.GameResult.GAME_WIN) {
-                System.out.println("The winner is the player : " + playerID);
-                break;
-            }
-        }
-    }
+//    @Override
+//    public IObservation getObservation(int playerID) {
+//        Deck<UnoCard> playerHand = playerDecks.get(playerID);
+//        ArrayList<Integer> cardsLeft = new ArrayList<>();
+//        for( int i = 0; i < getNPlayers(); i++) {
+//            int nCards = playerDecks.get(playerID).getComponents().size();
+//            cardsLeft.add(nCards);
+//        }
+//        return new UnoObservation(currentCard, currentColor, playerHand, discardDeck, playerID, cardsLeft);
+//    }
 
-    @Override
-    public List<AbstractAction> computeAvailableActions() {
-        ArrayList<AbstractAction> actions = new ArrayList<>();
-        int player = getCurrentPlayerID();
-
-        Deck<UnoCard> playerHand = playerDecks.get(player);
-        for (UnoCard card : playerHand.getComponents()) {
-            int cardIdx = playerHand.getComponents().indexOf(card);
-            if (card.isPlayable(this)) {
-                if (isWildCard(card)) {
-                    for (String color : ((UnoGameParameters)gameParameters).colors) {
-                        actions.add(new PlayCard(playerHand.getComponentID(), discardDeck.getComponentID(), cardIdx, color));
-                    }
-                }
-                else {
-                    actions.add(new PlayCard(playerHand.getComponentID(), discardDeck.getComponentID(), cardIdx));
-                }
-            }
-        }
-
-        if (actions.isEmpty())
-            actions.add(new NoCards());
-
-        return actions;
-    }
-
-    @Override
-    public IObservation getObservation(int playerID) {
-        Deck<UnoCard> playerHand = playerDecks.get(playerID);
-        ArrayList<Integer> cardsLeft = new ArrayList<>();
-        for( int i = 0; i < getNPlayers(); i++) {
-            int nCards = playerDecks.get(playerID).getComponents().size();
-            cardsLeft.add(nCards);
-        }
-        return new UnoObservation(currentCard, currentColor, playerHand, discardDeck, playerID, cardsLeft);
-    }
-
->>>>>>> 5afafa82
     public int getCurrentPlayerID() {
         return turnOrder.getTurnOwner();
     }
@@ -203,11 +87,32 @@
         return currentCard;
     }
 
-<<<<<<< HEAD
-    public UnoCard.UnoCardColor getCurrentColor() {
-=======
     public String getCurrentColor() {
->>>>>>> 5afafa82
         return currentColor;
     }
+
+    @Override
+    protected AbstractGameState copy(int playerId) {
+        return null;
+    }
+
+    @Override
+    public VectorObservation getVectorObservation() {
+        return null;
+    }
+
+    @Override
+    public double[] getDistanceFeatures(int playerId) {
+        return new double[0];
+    }
+
+    @Override
+    public HashMap<HashMap<Integer, Double>, Utils.GameResult> getTerminalFeatures(int playerId) {
+        return null;
+    }
+
+    @Override
+    public double getScore(int playerId) {
+        return 0;
+    }
 }
