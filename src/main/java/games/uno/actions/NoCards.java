package games.uno.actions;


import core.AbstractGameState;
import core.actions.AbstractAction;
<<<<<<< HEAD
import core.components.Card;
=======
>>>>>>> 5afafa82
import core.components.Deck;
import core.interfaces.IPrintable;
import games.uno.UnoGameState;
import games.uno.cards.UnoCard;

import static core.CoreConstants.VERBOSE;

public class NoCards extends AbstractAction implements IPrintable {

    // If the card drawn is playable, then play it
    @Override
    public boolean execute(AbstractGameState gs) {
        UnoGameState ugs = (UnoGameState)gs;
        Deck<UnoCard> drawDeck = ugs.getDrawDeck();
        Deck<UnoCard> discardDeck = ugs.getDiscardDeck();
        Deck<UnoCard> playerDeck = ugs.getPlayerDecks().get(ugs.getTurnOrder().getCurrentPlayer(gs));

        if (drawDeck.getSize() == 0) {
            drawDeck.add(discardDeck);
            discardDeck.clear();

            // Add the current card to the discardDeck
            drawDeck.remove(ugs.getCurrentCard());
            discardDeck.add(ugs.getCurrentCard());

            drawDeck.shuffle();
        }

        UnoCard card = drawDeck.draw();

        if (card.isPlayable((UnoGameState) gs)) {
            discardDeck.add(card);
            if (VERBOSE) {
                System.out.println("It can be played. " + card.toString());
            }
        }
        else
            playerDeck.add(card);
        return true;
    }

    @Override
    public boolean equals(Object obj) {
        return obj instanceof NoCards;
    }

    @Override
    public int hashCode() {
        return 0;
    }

    @Override
    public String getString(AbstractGameState gameState) {
        return "No playable cards. You must draw a card.";
    }

    @Override
    public void printToConsole(AbstractGameState gameState) {
        System.out.println("No playable cards. You must draw a card.");
    }
}<|MERGE_RESOLUTION|>--- conflicted
+++ resolved
@@ -3,10 +3,6 @@
 
 import core.AbstractGameState;
 import core.actions.AbstractAction;
-<<<<<<< HEAD
-import core.components.Card;
-=======
->>>>>>> 5afafa82
 import core.components.Deck;
 import core.interfaces.IPrintable;
 import games.uno.UnoGameState;
@@ -49,6 +45,11 @@
     }
 
     @Override
+    public AbstractAction copy() {
+        return new NoCards();
+    }
+
+    @Override
     public boolean equals(Object obj) {
         return obj instanceof NoCards;
     }
