--- conflicted
+++ resolved
@@ -13,10 +13,6 @@
 
 public class PlayCard extends DrawCard implements IPrintable {
 
-<<<<<<< HEAD
-    public PlayCard(int deckFrom, int deckTo, int cardToBePlayed) {
-        super(deckFrom, deckTo, cardToBePlayed);
-=======
     private String color;
 
     public PlayCard(int deckFrom, int deckTo, int cardToBePlayed) {
@@ -25,7 +21,6 @@
     public PlayCard(int deckFrom, int deckTo, int cardToBePlayed, String color) {
         super(deckFrom, deckTo, cardToBePlayed);
         this.color = color;
->>>>>>> 5afafa82
     }
 
     @Override
@@ -35,32 +30,6 @@
 
         UnoCard cardToBePlayed = (UnoCard) gameState.getComponentById(cardId);
         ugs.updateCurrentCard(cardToBePlayed);
-<<<<<<< HEAD
-
-        if (cardToBePlayed instanceof UnoReverseCard)
-            ((UnoTurnOrder)gameState.getTurnOrder()).reverse();
-        else if (cardToBePlayed instanceof UnoSkipCard)
-            ((UnoTurnOrder)gameState.getTurnOrder()).skip();
-        else if (cardToBePlayed instanceof UnoDrawTwoCard) {
-            int nextPlayer = gameState.getTurnOrder().nextPlayer(gameState);
-            Deck<UnoCard> drawDeck = ugs.getDrawDeck();
-            Deck<UnoCard> discardDeck = ugs.getDiscardDeck();
-            List<Deck<UnoCard>> playerDecks = ugs.getPlayerDecks();
-            for (int i = 0; i < 2; i ++) {
-                if (drawDeck.getSize() == 0) {
-                    drawDeck.add(discardDeck);
-                    discardDeck.clear();
-
-                    // Add the current card to the discardDeck
-                    drawDeck.remove(ugs.getCurrentCard());
-                    discardDeck.add(ugs.getCurrentCard());
-
-                    drawDeck.shuffle();
-                }
-                playerDecks.get(nextPlayer).add(drawDeck.draw());
-            }
-            ((UnoTurnOrder) gameState.getTurnOrder()).skip();
-=======
 
         int nextPlayer = gameState.getTurnOrder().nextPlayer(gameState);
         Deck<UnoCard> drawDeck = ugs.getDrawDeck();
@@ -110,7 +79,6 @@
                     ((UnoTurnOrder) gameState.getTurnOrder()).skip();
                 }
                 break;
->>>>>>> 5afafa82
         }
 
         return true;
@@ -118,35 +86,24 @@
 
     @Override
     public void printToConsole(AbstractGameState gameState) {
-<<<<<<< HEAD
-        System.out.println("Play card");
-=======
         System.out.println(getString(gameState));
->>>>>>> 5afafa82
     }
 
     @Override
     public String toString() {
-<<<<<<< HEAD
-=======
         if (color != null && !color.equals("")) {
             return "PlayWild{" +
                     "color=" + color +
                     '}';
         }
->>>>>>> 5afafa82
         return "Play card";
     }
 
     @Override
     public String getString(AbstractGameState gameState) {
-<<<<<<< HEAD
-        return "Play card " + gameState.getComponentById(cardId).getComponentName();
-=======
         if (color != null && !color.equals("")) {
             return getCard(gameState).toString() + "; Change to color " + color;
         }
         return "Play card " + getCard(gameState).toString();
->>>>>>> 5afafa82
     }
 }
