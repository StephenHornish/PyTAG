package games.uno;

<<<<<<< HEAD

import core.AbstractGameState;
import core.AbstractForwardModel;
import core.AbstractGame;
import core.AbstractPlayer;
=======
import core.*;
>>>>>>> 31feb916
import players.HumanConsolePlayer;
import players.RandomPlayer;

import java.util.*;

public class UnoGame extends AbstractGame {

<<<<<<< HEAD
    public UnoGame(List<AbstractPlayer> agents, AbstractForwardModel model, AbstractGameState gameState)
    {
=======
    public UnoGame(List<AbstractPlayer> agents, ForwardModel model, AbstractGameState gameState) {
>>>>>>> 31feb916
        super(agents, model, gameState);
    }

    public static void main(String[] args) {
        ArrayList<AbstractPlayer> agents = new ArrayList<>();
        agents.add(new HumanConsolePlayer());
        agents.add(new HumanConsolePlayer());
        agents.add(new HumanConsolePlayer());
        agents.add(new HumanConsolePlayer());

        ForwardModel      forwardModel   = new UnoForwardModel();
        GameParameters    gameParameters = new UnoGameParameters();
        AbstractGameState gameState      = new UnoGameState(gameParameters, forwardModel, agents.size());
        Game              game           = new UnoGame(agents, forwardModel, gameState);

<<<<<<< HEAD
        AbstractForwardModel forwardModel = new UnoForwardModel();
        AbstractGameState gameState = new UnoGameState(new UnoGameParameters(), forwardModel, agents.size());
        UnoGame game = new UnoGame(agents, forwardModel, gameState);
=======
>>>>>>> 31feb916
        game.run(null);
    }
}
<|MERGE_RESOLUTION|>--- conflicted
+++ resolved
@@ -1,27 +1,13 @@
 package games.uno;
 
-<<<<<<< HEAD
-
-import core.AbstractGameState;
-import core.AbstractForwardModel;
-import core.AbstractGame;
-import core.AbstractPlayer;
-=======
 import core.*;
->>>>>>> 31feb916
 import players.HumanConsolePlayer;
-import players.RandomPlayer;
 
 import java.util.*;
 
 public class UnoGame extends AbstractGame {
 
-<<<<<<< HEAD
-    public UnoGame(List<AbstractPlayer> agents, AbstractForwardModel model, AbstractGameState gameState)
-    {
-=======
-    public UnoGame(List<AbstractPlayer> agents, ForwardModel model, AbstractGameState gameState) {
->>>>>>> 31feb916
+    public UnoGame(List<AbstractPlayer> agents, AbstractForwardModel model, AbstractGameState gameState) {
         super(agents, model, gameState);
     }
 
@@ -32,17 +18,11 @@
         agents.add(new HumanConsolePlayer());
         agents.add(new HumanConsolePlayer());
 
-        ForwardModel      forwardModel   = new UnoForwardModel();
-        GameParameters    gameParameters = new UnoGameParameters();
-        AbstractGameState gameState      = new UnoGameState(gameParameters, forwardModel, agents.size());
-        Game              game           = new UnoGame(agents, forwardModel, gameState);
+        AbstractForwardModel      forwardModel   = new UnoForwardModel();
+        AbstractGameParameters    gameParameters = new UnoGameParameters();
+        AbstractGameState         gameState      = new UnoGameState(gameParameters, forwardModel, agents.size());
+        AbstractGame              game           = new UnoGame(agents, forwardModel, gameState);
 
-<<<<<<< HEAD
-        AbstractForwardModel forwardModel = new UnoForwardModel();
-        AbstractGameState gameState = new UnoGameState(new UnoGameParameters(), forwardModel, agents.size());
-        UnoGame game = new UnoGame(agents, forwardModel, gameState);
-=======
->>>>>>> 31feb916
         game.run(null);
     }
 }
