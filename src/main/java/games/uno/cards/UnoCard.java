package games.uno.cards;

<<<<<<< HEAD

import core.components.Card;
import games.uno.UnoGameState;

public abstract class UnoCard extends Card {
=======

import core.components.Card;
import core.components.Deck;
import games.uno.UnoGameState;
>>>>>>> 5afafa82

public class UnoCard extends Card {

    public enum UnoCardType {
        Number,
        Skip,
        Reverse,
        Draw,
        Wild
    }

    public final String color;
    public final UnoCardType type;
    public final int number;
    public final int drawN;

    public UnoCard(UnoCardType type, String color, int number){
        super(type.toString());
        this.color = color;
        this.type = type;
        if (type == UnoCardType.Draw) {
            this.drawN = number;
            this.number = -1;
        } else {
            this.number = number;
            this.drawN = -1;
        }
    }

<<<<<<< HEAD
    public UnoCard(UnoCardColor color, UnoCardType type, int number){
=======
    public UnoCard(UnoCardType type, String color){
>>>>>>> 5afafa82
        super(type.toString());
        this.color = color;
        this.type = type;
        this.number = -1;
        this.drawN = -1;
    }

    @Override
    public Card copy() {
        return new UnoCard(type, color, number);
    }

<<<<<<< HEAD
    public abstract UnoCard copy();
    public abstract boolean isPlayable(UnoGameState gameState);
=======
    public boolean isPlayable(UnoGameState gameState) {
        switch (type) {
            case Number:
                return this.number == gameState.getCurrentCard().number || this.color.equals(gameState.getCurrentColor());
            case Skip:
            case Reverse:
            case Draw:
                return this.color.equals(gameState.getCurrentColor());
            case Wild:
                if (this.drawN >= 1) {
                    int playerID = gameState.getCurrentPlayerID();
                    Deck<UnoCard> playerHand = gameState.getPlayerDecks().get(playerID);
                    for (UnoCard card : playerHand.getComponents()) {
                        if (card.color.equals(gameState.getCurrentColor()))
                            return false;
                    }
                }
                return true;
        }
        return false;
    }

    @Override
    public String toString() {
        switch (type) {
            case Number:
                return type + "{" + color + " " + number + "}";
            case Skip:
            case Reverse:
                return type + "{" + color + "}";
            case Draw:
                return type + "{" + drawN + " " + color + "}";
            case Wild:
                if (drawN < 1) {
                    return type.toString();
                } else {
                    return type.toString() + "{draw " + drawN + "}";
                }
        }
        return null;
    }
>>>>>>> 5afafa82
}<|MERGE_RESOLUTION|>--- conflicted
+++ resolved
@@ -1,17 +1,8 @@
 package games.uno.cards;
-
-<<<<<<< HEAD
 
 import core.components.Card;
 import games.uno.UnoGameState;
-
-public abstract class UnoCard extends Card {
-=======
-
-import core.components.Card;
 import core.components.Deck;
-import games.uno.UnoGameState;
->>>>>>> 5afafa82
 
 public class UnoCard extends Card {
 
@@ -41,11 +32,7 @@
         }
     }
 
-<<<<<<< HEAD
-    public UnoCard(UnoCardColor color, UnoCardType type, int number){
-=======
     public UnoCard(UnoCardType type, String color){
->>>>>>> 5afafa82
         super(type.toString());
         this.color = color;
         this.type = type;
@@ -58,10 +45,6 @@
         return new UnoCard(type, color, number);
     }
 
-<<<<<<< HEAD
-    public abstract UnoCard copy();
-    public abstract boolean isPlayable(UnoGameState gameState);
-=======
     public boolean isPlayable(UnoGameState gameState) {
         switch (type) {
             case Number:
@@ -103,5 +86,4 @@
         }
         return null;
     }
->>>>>>> 5afafa82
 }