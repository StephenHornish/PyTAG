--- conflicted
+++ resolved
@@ -1,12 +1,6 @@
 package games.uno.cards;
 
-<<<<<<< HEAD
-import core.AbstractGameState;
 import games.uno.UnoGameState;
-import core.turnorders.AlternatingTurnOrder;
-=======
-import games.uno.UnoGameState;
->>>>>>> 31feb916
 
 public class UnoReverseCard extends UnoCard {
 
@@ -14,42 +8,18 @@
         super(color, UnoCardType.Reverse, -1);
     }
 
+    @Override
+    public UnoCard copy() {
+        return new UnoReverseCard(color);
+    }
+
     // It is playable if the color is the same of the currentCard color or the currentCard is a Reverse one
     @Override
     public boolean isPlayable(UnoGameState gameState) {
-       return this.color == gameState.currentColor || gameState.currentCard instanceof UnoReverseCard;
+       return this.color == gameState.getCurrentColor() || gameState.getCurrentCard() instanceof UnoReverseCard;
     }
-
-<<<<<<< HEAD
-    public static class ReverseCardEffect extends CardEffect{
-        public ReverseCardEffect(){};
-
-        @Override
-        public boolean execute(AbstractGameState gs) {
-            ((AlternatingTurnOrder)gs.getTurnOrder()).reverse();
-            return true;
-        }
-
-        @Override
-        public boolean equals(Object obj) {
-            return false;
-        }
-
-        @Override
-        public int hashCode() {
-            return 0;
-        }
-
-        @Override
-        public String toString() {
-            return null;
-        }
-
-
-=======
     @Override
     public String toString() {
         return color.toString() + "Reverse";
->>>>>>> 31feb916
     }
 }