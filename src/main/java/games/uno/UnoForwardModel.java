--- conflicted
+++ resolved
@@ -50,21 +50,12 @@
         // If the first card is Skip, Reverse or DrawTwo, play the card
         if (!ugs.isNumberCard(ugs.currentCard)) {
             if (VERBOSE) {
-<<<<<<< HEAD
-                System.out.println("First card no number " + ugs.currentColor.toString());
-            }
-            if (ugs.currentCard instanceof UnoReverseCard) {
-                ((UnoTurnOrder) ugs.getTurnOrder()).reverse();
-            }
-            else if (ugs.currentCard instanceof UnoDrawTwoCard) {
-=======
                 System.out.println("First card no number " + ugs.currentColor);
             }
             if (ugs.currentCard.type == UnoCard.UnoCardType.Reverse) {
                 ((UnoTurnOrder) ugs.getTurnOrder()).reverse();
             }
             else if (ugs.currentCard.type == UnoCard.UnoCardType.Draw) {
->>>>>>> 5afafa82
                 int player = ugs.getCurrentPlayerID();
                 ugs.playerDecks.get(player).add(ugs.drawDeck.draw());
                 ugs.playerDecks.get(player).add(ugs.drawDeck.draw());
@@ -86,40 +77,6 @@
 
     // Create all the cards and include them into the drawPile
     private void createCards(UnoGameState ugs) {
-<<<<<<< HEAD
-        // Create the number cards
-        for (UnoCard.UnoCardColor color : UnoCard.UnoCardColor.values()) {
-            if (color == UnoCard.UnoCardColor.Wild)
-                continue;
-
-            // one card 0, two cards of 1, 2, ... 9
-            for (int number = 0; number < ((UnoGameParameters)ugs.getGameParameters()).nCardsPerColor; number++) {
-                ugs.drawDeck.add(new UnoNumberCard(color, number));
-                if (number > 0)
-                    ugs.drawDeck.add(new UnoNumberCard(color, number));
-            }
-        }
-
-        // Create the DrawTwo, Reverse and Skip cards for each color
-        for (UnoCard.UnoCardColor color : UnoCard.UnoCardColor.values()) {
-            if (color == UnoCard.UnoCardColor.Wild)
-                continue;
-
-            ugs.drawDeck.add(new UnoSkipCard(color));
-            ugs.drawDeck.add(new UnoSkipCard(color));
-            ugs.drawDeck.add(new UnoReverseCard(color));
-            ugs.drawDeck.add(new UnoReverseCard(color));
-            ugs.drawDeck.add(new UnoDrawTwoCard(color));
-            ugs.drawDeck.add(new UnoDrawTwoCard(color));
-        }
-
-        // Create the wild cards, 4 of each type
-        for (int i = 0; i < ((UnoGameParameters)ugs.getGameParameters()).nWildCards; i++) {
-            ugs.drawDeck.add(new UnoWildCard());
-            ugs.drawDeck.add(new UnoWildDrawFourCard());
-        }
-
-=======
         UnoGameParameters ugp = (UnoGameParameters)ugs.getGameParameters();
         for (String color : ugp.colors) {
             if (!color.equals("Wild")) {
@@ -152,7 +109,6 @@
                 ugs.drawDeck.add(new UnoCard(UnoCard.UnoCardType.Wild, "Wild", n));
             }
         }
->>>>>>> 5afafa82
     }
 
     private void drawCardsToPlayers(UnoGameState ugs) {
