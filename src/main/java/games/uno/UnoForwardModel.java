--- conflicted
+++ resolved
@@ -4,20 +4,13 @@
 import core.AbstractGameState;
 import core.AbstractForwardModel;
 import core.components.Deck;
-<<<<<<< HEAD
 import games.uno.actions.NoCards;
 import games.uno.actions.PlayCard;
-import games.uno.actions.PlayWild;
-=======
->>>>>>> 5afafa82
 import games.uno.cards.*;
 import utilities.Utils;
 
 import java.util.ArrayList;
-<<<<<<< HEAD
 import java.util.List;
-=======
->>>>>>> 5afafa82
 
 import static core.CoreConstants.VERBOSE;
 
@@ -60,21 +53,12 @@
         // If the first card is Skip, Reverse or DrawTwo, play the card
         if (!ugs.isNumberCard(ugs.currentCard)) {
             if (VERBOSE) {
-<<<<<<< HEAD
-                System.out.println("First card no number " + ugs.currentColor.toString());
-            }
-            if (ugs.currentCard instanceof UnoReverseCard) {
-                ((UnoTurnOrder) ugs.getTurnOrder()).reverse();
-            }
-            else if (ugs.currentCard instanceof UnoDrawTwoCard) {
-=======
                 System.out.println("First card no number " + ugs.currentColor);
             }
             if (ugs.currentCard.type == UnoCard.UnoCardType.Reverse) {
                 ((UnoTurnOrder) ugs.getTurnOrder()).reverse();
             }
             else if (ugs.currentCard.type == UnoCard.UnoCardType.Draw) {
->>>>>>> 5afafa82
                 int player = ugs.getCurrentPlayerID();
                 ugs.playerDecks.get(player).add(ugs.drawDeck.draw());
                 ugs.playerDecks.get(player).add(ugs.drawDeck.draw());
@@ -92,114 +76,6 @@
         checkGameEnd((UnoGameState)gameState);
         if (gameState.getGameStatus() == Utils.GameResult.GAME_ONGOING)
             gameState.getTurnOrder().endPlayerTurn(gameState);
-<<<<<<< HEAD
-    }
-
-    // Create all the cards and include them into the drawPile
-    private void createCards(UnoGameState ugs) {
-        // Create the number cards
-        for (UnoCard.UnoCardColor color : UnoCard.UnoCardColor.values()) {
-            if (color == UnoCard.UnoCardColor.Wild)
-                continue;
-
-            // one card 0, two cards of 1, 2, ... 9
-            for (int number = 0; number < ((UnoGameParameters)ugs.getGameParameters()).nCardsPerColor; number++) {
-                ugs.drawDeck.add(new UnoNumberCard(color, number));
-                if (number > 0)
-                    ugs.drawDeck.add(new UnoNumberCard(color, number));
-            }
-        }
-
-        // Create the DrawTwo, Reverse and Skip cards for each color
-        for (UnoCard.UnoCardColor color : UnoCard.UnoCardColor.values()) {
-            if (color == UnoCard.UnoCardColor.Wild)
-                continue;
-
-            ugs.drawDeck.add(new UnoSkipCard(color));
-            ugs.drawDeck.add(new UnoSkipCard(color));
-            ugs.drawDeck.add(new UnoReverseCard(color));
-            ugs.drawDeck.add(new UnoReverseCard(color));
-            ugs.drawDeck.add(new UnoDrawTwoCard(color));
-            ugs.drawDeck.add(new UnoDrawTwoCard(color));
-        }
-
-        // Create the wild cards, 4 of each type
-        for (int i = 0; i < ((UnoGameParameters)ugs.getGameParameters()).nWildCards; i++) {
-            ugs.drawDeck.add(new UnoWildCard());
-            ugs.drawDeck.add(new UnoWildDrawFourCard());
-        }
-
-    }
-
-    private void drawCardsToPlayers(UnoGameState ugs) {
-        for (int player = 0; player < ugs.getNPlayers(); player++) {
-            String playerDeckName = "Player" + player + "Deck";
-            ugs.playerDecks.add(new Deck<>(playerDeckName));
-            for (int card = 0; card < ((UnoGameParameters)ugs.getGameParameters()).nCardsPerPlayer; card++) {
-                ugs.playerDecks.get(player).add(ugs.drawDeck.draw());
-            }
-        }
-    }
-
-    // The game is ended if there is a player without cards
-    private void checkGameEnd(UnoGameState ugs) {
-        for (int playerID = 0; playerID < ugs.getNPlayers(); playerID++) {
-            int nCards = ugs.playerDecks.get(playerID).getComponents().size();
-            if (nCards == 0) {
-                for (int i = 0; i < ugs.getNPlayers(); i++) {
-                    if (i == playerID)
-                        ugs.setPlayerResult(Utils.GameResult.GAME_WIN, i);
-                    else
-                        ugs.setPlayerResult(Utils.GameResult.GAME_LOSE, i);
-                }
-                ugs.setGameStatus(Utils.GameResult.GAME_END);
-            }
-        }
-    }
-
-    @Override
-    public void endGame(AbstractGameState gameState) {
-        System.out.println("Game Results:");
-        for (int playerID = 0; playerID < gameState.getNPlayers(); playerID++) {
-            if (gameState.getPlayerResults()[playerID] == Utils.GameResult.GAME_WIN) {
-                System.out.println("The winner is the player : " + playerID);
-                break;
-            }
-        }
-    }
-
-    @Override
-    public List<AbstractAction> _computeAvailableActions(AbstractGameState gameState) {
-        UnoGameState ugs = (UnoGameState) gameState;
-        ArrayList<AbstractAction> actions = new ArrayList<>();
-        int player = ugs.getCurrentPlayerID();
-
-        Deck<UnoCard> playerHand = ugs.playerDecks.get(player);
-        for (UnoCard card : playerHand.getComponents()) {
-            int cardIdx = playerHand.getComponents().indexOf(card);
-            if (card.isPlayable(ugs)) {
-                if (ugs.isWildCard(card)) {
-                    for (UnoCard.UnoCardColor color : UnoCard.UnoCardColor.values()) {
-                        actions.add(new PlayWild(playerHand.getComponentID(), ugs.discardDeck.getComponentID(), cardIdx, color));
-                    }
-                }
-                else {
-                    actions.add(new PlayCard(playerHand.getComponentID(), ugs.discardDeck.getComponentID(), cardIdx));
-                }
-            }
-        }
-
-        if (actions.isEmpty())
-            actions.add(new NoCards());
-
-        return actions;
-    }
-
-    @Override
-    protected AbstractForwardModel getCopy() {
-        return new UnoForwardModel();
-=======
->>>>>>> 5afafa82
     }
 
     // Create all the cards and include them into the drawPile
@@ -264,4 +140,46 @@
         }
     }
 
+    @Override
+    public List<AbstractAction> _computeAvailableActions(AbstractGameState gameState) {
+        UnoGameState ugs = (UnoGameState)gameState;
+        ArrayList<AbstractAction> actions = new ArrayList<>();
+        int player = ugs.getCurrentPlayerID();
+
+        Deck<UnoCard> playerHand = ugs.playerDecks.get(player);
+        for (UnoCard card : playerHand.getComponents()) {
+            int cardIdx = playerHand.getComponents().indexOf(card);
+            if (card.isPlayable(ugs)) {
+                if (ugs.isWildCard(card)) {
+                    for (String color : ((UnoGameParameters)ugs.getGameParameters()).colors) {
+                        actions.add(new PlayCard(playerHand.getComponentID(), ugs.discardDeck.getComponentID(), cardIdx, color));
+                    }
+                }
+                else {
+                    actions.add(new PlayCard(playerHand.getComponentID(), ugs.discardDeck.getComponentID(), cardIdx));
+                }
+            }
+        }
+
+        if (actions.isEmpty())
+            actions.add(new NoCards());
+
+        return actions;
+    }
+
+    @Override
+    public void endGame(AbstractGameState gameState) {
+        System.out.println("Game Results:");
+        for (int playerID = 0; playerID < gameState.getNPlayers(); playerID++) {
+            if (gameState.getPlayerResults()[playerID] == Utils.GameResult.GAME_WIN) {
+                System.out.println("The winner is the player : " + playerID);
+                break;
+            }
+        }
+    }
+
+    @Override
+    protected AbstractForwardModel getCopy() {
+        return new UnoForwardModel();
+    }
 }
