package games;

import core.*;
import core.interfaces.IGameAttribute;
import games.coltexpress.ColtExpressForwardModel;
import games.coltexpress.ColtExpressGameState;
import games.coltexpress.ColtExpressParameters;
import games.coltexpress.gui.ColtExpressGUI;
<<<<<<< HEAD
import games.dominion.gui.DominionGUI;
=======
import games.diamant.DiamantForwardModel;
import games.diamant.DiamantGameState;
import games.diamant.DiamantParameters;
>>>>>>> a79785a4
import games.dotsboxes.DBForwardModel;
import games.dotsboxes.DBGUI;
import games.dotsboxes.DBGameState;
import games.dotsboxes.DBParameters;
import games.explodingkittens.ExplodingKittensParameters;
import games.explodingkittens.ExplodingKittensForwardModel;
import games.explodingkittens.ExplodingKittensGameState;
import games.explodingkittens.gui.ExplodingKittensGUI;
import games.loveletter.LoveLetterForwardModel;
import games.loveletter.LoveLetterGameState;
import games.loveletter.LoveLetterParameters;
import games.loveletter.gui.LoveLetterGUI;
import games.pandemic.PandemicForwardModel;
import games.pandemic.PandemicGameState;
import games.pandemic.PandemicParameters;
import games.pandemic.gui.PandemicGUI;
import games.tictactoe.TicTacToeForwardModel;
import games.tictactoe.TicTacToeGameParameters;
import games.tictactoe.TicTacToeGameState;
import games.tictactoe.gui.TicTacToeGUI;
import games.uno.UnoForwardModel;
import games.uno.UnoGameParameters;
import games.uno.UnoGameState;
import games.uno.gui.UnoGUI;
import games.virus.VirusForwardModel;
import games.virus.VirusGameParameters;
import games.virus.VirusGameState;
import games.dominion.*;
import gui.PrototypeGUI;
import players.human.ActionController;
import players.human.HumanGUIPlayer;

import java.util.ArrayList;
import java.util.Arrays;
import java.util.List;
import java.util.stream.Collectors;

import static core.CoreConstants.*;
import static games.GameType.Category.*;
import static games.GameType.Mechanic.*;

/**
 * Encapsulates all games available in the framework, with minimum and maximum number of players as per game rules.
 * All games further include a list of categories and mechanics, which can be used to filter the game collection.
 */
public enum GameType {

    /**
     * Each game in the framework corresponds to a enum value here, giving minimum players, maximum players,
     * a list of categories the game belongs to, and a list of mechanics the game uses.
     * Add here all games, planned or implemented.
     */
    Pandemic(2, 4,
            new ArrayList<Category>() {{ add(Strategy); add(Medical); }},
            new ArrayList<Mechanic>() {{ add(ActionPoints); add(Cooperative); add(HandManagement);
            add(PointToPointMovement); add(SetCollection); add(Trading); add(VariablePlayerPowers); }}),
    TicTacToe (2, 2,
            new ArrayList<Category>() {{ add(Simple); add(Abstract); }},
            new ArrayList<Mechanic>() {{ add(PatternBuilding); }}),
    ExplodingKittens (2, 5,
            new ArrayList<Category>() {{ add(Strategy); add(Animals); add(Cards); add(ComicBook); add(Humour); }},
            new ArrayList<Mechanic>() {{ add(HandManagement); add(HotPotato); add(PlayerElimination); add(PushYourLuck);
            add(SetCollection); add(TakeThat); }}),
    LoveLetter (2, 4,
            new ArrayList<Category>() {{ add(Cards); add(Deduction); add(Renaissance); }},
            new ArrayList<Mechanic>() {{ add(HandManagement); add(PlayerElimination); }}),
    Uno (2, 10,
            new ArrayList<Category>() {{ add(Cards); add(ComicBook); add(Number); add(MoviesTVRadio); }},
            new ArrayList<Mechanic>() {{ add(HandManagement); add(LoseATurn); add(TakeThat); }}),
    Virus (2, 6,
            new ArrayList<Category>() {{ add(Cards); add(Medical); }},
            new ArrayList<Mechanic>() {{ add(CardDrafting); add(SetCollection); add(TakeThat); }}),
    ColtExpress (2, 6,
            new ArrayList<Category>() {{ add(Strategy); add(AmericanWest); add(Fighting); add(Trains); }},
            new ArrayList<Mechanic>() {{ add(ActionQueue); add(HandManagement); add(Memory); add(ProgrammedEvent);
            add(SimultaneousActionSelection); add(TakeThat); add(VariablePlayerPowers); }}),
    DotsAndBoxes(2, 6,
            new ArrayList<Category>() {{
                add(Simple);
                add(Abstract);
                add(TerritoryBuilding);
            }},
            new ArrayList<Mechanic>() {{
                add(Enclosure);
            }}),
<<<<<<< HEAD
    Dominion (2, 4,
            new ArrayList<Category>() {{ add(Cards); add(Strategy);}},
            new ArrayList<Mechanic>() {{ add(DeckManagement); }}),
    DominionSizeDistortion (2, 4,
            new ArrayList<Category>() {{ add(Cards); add(Strategy);}},
            new ArrayList<Mechanic>() {{ add(DeckManagement); }}),
    DominionImprovements (2, 4,
            new ArrayList<Category>() {{ add(Cards); add(Strategy);}},
            new ArrayList<Mechanic>() {{ add(DeckManagement); }})
    ;

=======
    Diamant( 2, 6,
            new ArrayList<Category>() {{
                add(Adventure);
                add(Bluffing);
                add(Exploration);
            }},
            new ArrayList<Mechanic>() {{
                add(MoveThroughDeck);
                add(PushYourLuck);
                add(SimultaneousActionSelection);
            }});
>>>>>>> a79785a4
//    Carcassonne (2, 5,
//            new ArrayList<Category>() {{ add(Strategy); add(CityBuilding); add(Medieval); add(TerritoryBuilding); }},
//            new ArrayList<Mechanic>() {{ add(Influence); add(MapAddition); add(TilePlacement); }}),

    /**
     * Converts a given string to the enum type corresponding to the game.
     * Add here all games, planned or implemented.
     * @param game - string of a game type
     * @return - GameType corresponding to String
     */
    public GameType stringToGameType(String game) {
        switch (game.toLowerCase()) {
            case "pandemic":
                return Pandemic;
            case "tictactoe":
                return TicTacToe;
            case "explodingkittens":
                return ExplodingKittens;
            case "loveletter":
                return LoveLetter;
            case "uno":
                return Uno;
            case "virus":
                return Virus;
            case "coltexpress":
                return ColtExpress;
            case "dotsandboxes":
                return DotsAndBoxes;
<<<<<<< HEAD
            case "dominion":
                return Dominion;
            case "dominionsizedistortion":
                return DominionSizeDistortion;
            case "dominionimprovements" :
                return DominionImprovements;
=======
            case "diamant":
                return Diamant;
>>>>>>> a79785a4
        }
        System.out.println("Game type not found, returning null. ");
        return null;
    }

    /**
     * Creates an instance of the given game type, with a specific number of players and game seed.
     * Add here all games implemented.
     *
     * @param nPlayers - number of players taking part in the game, used for initialisation.
     * @param seed     - seed for this game.
     * @param params   - Parameters to use for the game. If not specified then we use the default.
     * @return - instance of Game object; null if game not implemented.
     */
    public Game createGameInstance(int nPlayers, long seed, AbstractParameters params) {
        if (nPlayers < minPlayers || nPlayers > maxPlayers) {
                System.out.println("Unsupported number of players: " + nPlayers
                        + ". Should be in range [" + minPlayers + "," + maxPlayers + "].");
            return null;
        }

        params = (params == null) ? getDefaultParams(seed) : params;
        AbstractForwardModel forwardModel;
        AbstractGameState gameState;

        switch (this) {
            case Pandemic:
                forwardModel = new PandemicForwardModel(params, nPlayers);
                gameState = new PandemicGameState(params, nPlayers);
                break;
            case TicTacToe:
                forwardModel = new TicTacToeForwardModel();
                gameState = new TicTacToeGameState(params, nPlayers);
                break;
            case ExplodingKittens:
                forwardModel = new ExplodingKittensForwardModel();
                gameState = new ExplodingKittensGameState(params, nPlayers);
                break;
            case LoveLetter:
                forwardModel = new LoveLetterForwardModel();
                gameState = new LoveLetterGameState(params, nPlayers);
                break;
            case Uno:
                forwardModel = new UnoForwardModel();
                gameState = new UnoGameState(params, nPlayers);
                break;
            case Virus:
                forwardModel = new VirusForwardModel();
                gameState = new VirusGameState(params, nPlayers);
                break;
            case ColtExpress:
                forwardModel = new ColtExpressForwardModel();
                gameState = new ColtExpressGameState(params, nPlayers);
                break;
            case DotsAndBoxes:
                forwardModel = new DBForwardModel();
                gameState = new DBGameState(params, nPlayers);
                break;
<<<<<<< HEAD
            case Dominion:
            case DominionImprovements:
            case DominionSizeDistortion:
                forwardModel = new DominionForwardModel();
                gameState = new DominionGameState(params, nPlayers);
=======
            case Diamant:
                forwardModel = new DiamantForwardModel();
                gameState = new DiamantGameState(params, nPlayers);
>>>>>>> a79785a4
                break;
            default:
                throw new AssertionError("Game not yet supported : " + this);
        }

        return new Game(this, forwardModel, gameState);
    }

    public AbstractParameters getDefaultParams(long seed) {
        switch (this) {
            case Pandemic:
                return new PandemicParameters("data/pandemic/", seed);
            case TicTacToe:
                return new TicTacToeGameParameters(seed);
            case ExplodingKittens:
                return new ExplodingKittensParameters(seed);
            case LoveLetter:
                return new LoveLetterParameters(seed);
            case Uno:
                return new UnoGameParameters(seed);
            case Virus:
                return new VirusGameParameters(seed);
            case ColtExpress:
                return new ColtExpressParameters(seed);
            case DotsAndBoxes:
                return new DBParameters(seed);
<<<<<<< HEAD
            case Dominion:
                return DominionParameters.firstGame(seed);
            case DominionSizeDistortion:
                return DominionParameters.sizeDistortion(seed);
            case DominionImprovements:
                return DominionParameters.improvements(seed);
=======
            case Diamant:
                return new DiamantParameters(seed);
>>>>>>> a79785a4
            default:
                throw new AssertionError("No default Parameters specified for Game " + this);
        }
    }

    /**
     * Creates a graphical user interface for the given game type. Add here all games with a GUI available.
     *
     * @param game - game to create a GUI for.
     * @param ac   - ActionController object allowing for user interaction with the GUI.
     * @return - GUI for the given game type.
     */
    public AbstractGUI createGUI(Game game, ActionController ac) {

        AbstractGUI gui = null;

        // Find ID of human player, if any (-1 if none)
        int human = -1;
        if (game != null && game.getPlayers() != null) {
            for (int i = 0; i < game.getPlayers().size(); i++) {
                if (game.getPlayers().get(i) instanceof HumanGUIPlayer) {
                    human = i;
                    break;
                }
            }
        }

        switch (this) {
            case Pandemic:
                gui = new PandemicGUI(game, ac);
                break;
            case Uno:
                gui = new UnoGUI(game, ac, human);
                break;
            case ColtExpress:
                gui = new ColtExpressGUI(game, ac, human);
                break;
            case ExplodingKittens:
                gui = new ExplodingKittensGUI(game, ac, human);
                break;
            case LoveLetter:
                gui = new LoveLetterGUI(game, ac, human);
                break;
            case TicTacToe:
                gui = new TicTacToeGUI(game, ac);
                break;
            case DotsAndBoxes:
                if (game != null) {
                    gui = new DBGUI(game.getGameState(), ac);
                } else {
                    gui = new PrototypeGUI(null, null, ac, 100);
                }
<<<<<<< HEAD
                break;
            case Dominion:
            case DominionImprovements:
            case DominionSizeDistortion:
                gui = new DominionGUI(game, ac, human);
                break;
=======
            // TODO: Diamant GUI
>>>>>>> a79785a4
        }

        return gui;
    }


    // Minimum and maximum number of players supported in this game
    private int minPlayers, maxPlayers;

    // boardgamegeek.com topic classification of games
    private ArrayList<Category> categories;
    private ArrayList<Mechanic> mechanics;

    public enum Category {
        Strategy,
        Simple,
        Abstract,
        Animals,
        Cards,
        ComicBook,
        Humour,
        Medical,
        Deduction,
        Renaissance,
        MoviesTVRadio,
        Number,
        AmericanWest,
        Fighting,
        Trains,
        CityBuilding,
        Medieval,
        TerritoryBuilding,
        Adventure,
        Exploration,
        Fantasy,
        Miniatures,
        Bluffing;

        /**
         * Retrieves a list of all games within this category.
         *
         * @return - list of game types.
         */
        public List<GameType> getAllGames() {
            ArrayList<GameType> games = new ArrayList<>();
            for (GameType gt : GameType.values()) {
                if (gt.getCategories().contains(this)) {
                    games.add(gt);
                }
            }
            return games;
        }

        /**
         * Retrieves a list of all games that are NOT within this category.
         *
         * @return - list of game types.
         */
        public List<GameType> getAllGamesExcluding() {
            ArrayList<GameType> games = new ArrayList<>();
            for (GameType gt : GameType.values()) {
                if (!gt.getCategories().contains(this)) {
                    games.add(gt);
                }
            }
            return games;
        }
    }

    public enum Mechanic {
        Cooperative,
        ActionPoints,
        HandManagement,
        PointToPointMovement,
        SetCollection,
        Trading,
        VariablePlayerPowers,
        HotPotato,
        PlayerElimination,
        PushYourLuck,
        TakeThat,
        LoseATurn,
        CardDrafting,
        ActionQueue,
        Memory,
        SimultaneousActionSelection,
        ProgrammedEvent,
        Influence,
        MapAddition,
        TilePlacement,
        PatternBuilding,
        GameMaster,
        DiceRolling,
        GridMovement,
        LineOfSight,
        ModularBoard,
        MovementPoints,
        MultipleMaps,
        Campaign,
        Enclosure,
<<<<<<< HEAD
        DeckManagement;
=======
        MoveThroughDeck;
>>>>>>> a79785a4

        /**
         * Retrieves a list of all games using this mechanic.
         *
         * @return - list of game types.
         */
        public List<GameType> getAllGames() {
            ArrayList<GameType> games = new ArrayList<>();
            for (GameType gt : GameType.values()) {
                if (gt.getMechanics().contains(this)) {
                    games.add(gt);
                }
            }
            return games;
        }

        /**
         * Retrieves a list of all games that do NOT use this mechanic.
         *
         * @return - list of game types.
         */
        public List<GameType> getAllGamesExcluding() {
            ArrayList<GameType> games = new ArrayList<>();
            for (GameType gt : GameType.values()) {
                if (!gt.getMechanics().contains(this)) {
                    games.add(gt);
                }
            }
            return games;
        }
    }

    GameType(int minPlayers, int maxPlayers, ArrayList<Category> categories, ArrayList<Mechanic> mechanics) {
        this.minPlayers = minPlayers;
        this.maxPlayers = maxPlayers;
        this.categories = categories;
        this.mechanics = mechanics;
    }

    // Getters
    public int getMinPlayers() {
        return minPlayers;
    }
    public int getMaxPlayers() {
        return maxPlayers;
    }
    public ArrayList<Category> getCategories() {
        return categories;
    }
    public ArrayList<Mechanic> getMechanics() {
        return mechanics;
    }
    public static int getMinPlayersAllGames() {
        int min = Integer.MAX_VALUE;
        for (GameType gt: GameType.values()) {
            if (gt.minPlayers < min) min = gt.minPlayers;
        }
        return min;
    }
    public static int getMaxPlayersAllGames() {
        int max = Integer.MIN_VALUE;
        for (GameType gt: GameType.values()) {
            if (gt.minPlayers > max) max = gt.minPlayers;
        }
        return max;
    }

    /**
     * Creates an instance of the given game type with nPlayers number of players and a new random seed.
     * @param nPlayers - number of players for the game.
     * @return - instance of Game object; null if game not implemented.
     */
    public Game createGameInstance(int nPlayers) {
        return createGameInstance(nPlayers, System.currentTimeMillis(), getDefaultParams(System.currentTimeMillis()));
    }

    public Game createGameInstance(int nPlayers, long seed) {
        return createGameInstance(nPlayers, seed, getDefaultParams(seed));
    }

    public Game createGameInstance(int nPlayers, AbstractParameters gameParams) {
        return createGameInstance(nPlayers, System.currentTimeMillis(), gameParams);
    }

<<<<<<< HEAD
=======
    public AbstractParameters defaultParams(long seed) {
        switch (this) {
            case Pandemic:
                return new PandemicParameters("data/pandemic/", seed);
            case TicTacToe:
                return new TicTacToeGameParameters(seed);
            case ExplodingKittens:
                return new ExplodingKittensParameters(seed);
            case LoveLetter:
                return new LoveLetterParameters(seed);
            case Uno:
                return new UnoGameParameters(seed);
            case Virus:
                return new VirusGameParameters(seed);
            case ColtExpress:
                return new ColtExpressParameters(seed);
            case DotsAndBoxes:
                return new DBParameters(seed);
            case Diamant:
                return new DiamantParameters(seed);
            default:
                throw new AssertionError("No default Parameters specified for GameType : " + this.name());
        }
    }
>>>>>>> a79785a4

    @Override
    public String toString() {
        boolean implemented = createGameInstance(minPlayers) != null;
        AbstractGUI g = createGUI(null, null);
        boolean gui = g != null;
        boolean prototypeGUI = g instanceof PrototypeGUI;
        return (gui ? prototypeGUI ? ANSI_CYAN : ANSI_BLUE : implemented ? ANSI_GREEN : ANSI_RED) + this.name() + ANSI_RESET + " {" +
                "\n\tminPlayers = " + minPlayers +
                "\n\tmaxPlayers = " + maxPlayers +
                "\n\tcategories = " + categories +
                "\n\tmechanics = " + mechanics +
                (implemented ? ANSI_GREEN : ANSI_RED) +
                "\n\timplemented = " + implemented + ANSI_RESET +
                (gui ? prototypeGUI ? ANSI_CYAN : ANSI_BLUE : ANSI_RED) +
                "\n\tGUI = " + gui + ANSI_RESET +
                "\n}\n";
    }

    public static void main(String[] args) {
        System.out.println("Games available in the framework: \n");
        for (GameType gt : GameType.values()) {
            System.out.println(gt.toString());
        }
    }
}<|MERGE_RESOLUTION|>--- conflicted
+++ resolved
@@ -6,13 +6,10 @@
 import games.coltexpress.ColtExpressGameState;
 import games.coltexpress.ColtExpressParameters;
 import games.coltexpress.gui.ColtExpressGUI;
-<<<<<<< HEAD
-import games.dominion.gui.DominionGUI;
-=======
 import games.diamant.DiamantForwardModel;
 import games.diamant.DiamantGameState;
 import games.diamant.DiamantParameters;
->>>>>>> a79785a4
+import games.dominion.gui.DominionGUI;
 import games.dotsboxes.DBForwardModel;
 import games.dotsboxes.DBGUI;
 import games.dotsboxes.DBGameState;
@@ -66,29 +63,91 @@
      * Add here all games, planned or implemented.
      */
     Pandemic(2, 4,
-            new ArrayList<Category>() {{ add(Strategy); add(Medical); }},
-            new ArrayList<Mechanic>() {{ add(ActionPoints); add(Cooperative); add(HandManagement);
-            add(PointToPointMovement); add(SetCollection); add(Trading); add(VariablePlayerPowers); }}),
-    TicTacToe (2, 2,
-            new ArrayList<Category>() {{ add(Simple); add(Abstract); }},
-            new ArrayList<Mechanic>() {{ add(PatternBuilding); }}),
-    ExplodingKittens (2, 5,
-            new ArrayList<Category>() {{ add(Strategy); add(Animals); add(Cards); add(ComicBook); add(Humour); }},
-            new ArrayList<Mechanic>() {{ add(HandManagement); add(HotPotato); add(PlayerElimination); add(PushYourLuck);
-            add(SetCollection); add(TakeThat); }}),
-    LoveLetter (2, 4,
-            new ArrayList<Category>() {{ add(Cards); add(Deduction); add(Renaissance); }},
-            new ArrayList<Mechanic>() {{ add(HandManagement); add(PlayerElimination); }}),
-    Uno (2, 10,
-            new ArrayList<Category>() {{ add(Cards); add(ComicBook); add(Number); add(MoviesTVRadio); }},
-            new ArrayList<Mechanic>() {{ add(HandManagement); add(LoseATurn); add(TakeThat); }}),
-    Virus (2, 6,
-            new ArrayList<Category>() {{ add(Cards); add(Medical); }},
-            new ArrayList<Mechanic>() {{ add(CardDrafting); add(SetCollection); add(TakeThat); }}),
-    ColtExpress (2, 6,
-            new ArrayList<Category>() {{ add(Strategy); add(AmericanWest); add(Fighting); add(Trains); }},
-            new ArrayList<Mechanic>() {{ add(ActionQueue); add(HandManagement); add(Memory); add(ProgrammedEvent);
-            add(SimultaneousActionSelection); add(TakeThat); add(VariablePlayerPowers); }}),
+            new ArrayList<Category>() {{
+                add(Strategy);
+                add(Medical);
+            }},
+            new ArrayList<Mechanic>() {{
+                add(ActionPoints);
+                add(Cooperative);
+                add(HandManagement);
+                add(PointToPointMovement);
+                add(SetCollection);
+                add(Trading);
+                add(VariablePlayerPowers);
+            }}),
+    TicTacToe(2, 2,
+            new ArrayList<Category>() {{
+                add(Simple);
+                add(Abstract);
+            }},
+            new ArrayList<Mechanic>() {{
+                add(PatternBuilding);
+            }}),
+    ExplodingKittens(2, 5,
+            new ArrayList<Category>() {{
+                add(Strategy);
+                add(Animals);
+                add(Cards);
+                add(ComicBook);
+                add(Humour);
+            }},
+            new ArrayList<Mechanic>() {{
+                add(HandManagement);
+                add(HotPotato);
+                add(PlayerElimination);
+                add(PushYourLuck);
+                add(SetCollection);
+                add(TakeThat);
+            }}),
+    LoveLetter(2, 4,
+            new ArrayList<Category>() {{
+                add(Cards);
+                add(Deduction);
+                add(Renaissance);
+            }},
+            new ArrayList<Mechanic>() {{
+                add(HandManagement);
+                add(PlayerElimination);
+            }}),
+    Uno(2, 10,
+            new ArrayList<Category>() {{
+                add(Cards);
+                add(ComicBook);
+                add(Number);
+                add(MoviesTVRadio);
+            }},
+            new ArrayList<Mechanic>() {{
+                add(HandManagement);
+                add(LoseATurn);
+                add(TakeThat);
+            }}),
+    Virus(2, 6,
+            new ArrayList<Category>() {{
+                add(Cards);
+                add(Medical);
+            }},
+            new ArrayList<Mechanic>() {{
+                add(CardDrafting);
+                add(SetCollection);
+                add(TakeThat);
+            }}),
+    ColtExpress(2, 6,
+            new ArrayList<Category>() {{
+                add(Strategy);
+                add(AmericanWest);
+                add(Fighting);
+                add(Trains);
+            }},
+            new ArrayList<Mechanic>() {{
+                add(ActionQueue);
+                add(HandManagement);
+                add(Memory);
+                add(ProgrammedEvent);
+                add(SimultaneousActionSelection);
+                add(TakeThat);
+                add(VariablePlayerPowers);
+            }}),
     DotsAndBoxes(2, 6,
             new ArrayList<Category>() {{
                 add(Simple);
@@ -98,7 +157,17 @@
             new ArrayList<Mechanic>() {{
                 add(Enclosure);
             }}),
-<<<<<<< HEAD
+    Diamant( 2, 6,
+            new ArrayList<Category>() {{
+                add(Adventure);
+                add(Bluffing);
+                add(Exploration);
+            }},
+            new ArrayList<Mechanic>() {{
+                add(MoveThroughDeck);
+                add(PushYourLuck);
+                add(SimultaneousActionSelection);
+            }}),
     Dominion (2, 4,
             new ArrayList<Category>() {{ add(Cards); add(Strategy);}},
             new ArrayList<Mechanic>() {{ add(DeckManagement); }}),
@@ -110,19 +179,6 @@
             new ArrayList<Mechanic>() {{ add(DeckManagement); }})
     ;
 
-=======
-    Diamant( 2, 6,
-            new ArrayList<Category>() {{
-                add(Adventure);
-                add(Bluffing);
-                add(Exploration);
-            }},
-            new ArrayList<Mechanic>() {{
-                add(MoveThroughDeck);
-                add(PushYourLuck);
-                add(SimultaneousActionSelection);
-            }});
->>>>>>> a79785a4
 //    Carcassonne (2, 5,
 //            new ArrayList<Category>() {{ add(Strategy); add(CityBuilding); add(Medieval); add(TerritoryBuilding); }},
 //            new ArrayList<Mechanic>() {{ add(Influence); add(MapAddition); add(TilePlacement); }}),
@@ -130,6 +186,7 @@
     /**
      * Converts a given string to the enum type corresponding to the game.
      * Add here all games, planned or implemented.
+     *
      * @param game - string of a game type
      * @return - GameType corresponding to String
      */
@@ -151,17 +208,14 @@
                 return ColtExpress;
             case "dotsandboxes":
                 return DotsAndBoxes;
-<<<<<<< HEAD
+            case "diamant":
+                return Diamant;
             case "dominion":
                 return Dominion;
             case "dominionsizedistortion":
                 return DominionSizeDistortion;
             case "dominionimprovements" :
                 return DominionImprovements;
-=======
-            case "diamant":
-                return Diamant;
->>>>>>> a79785a4
         }
         System.out.println("Game type not found, returning null. ");
         return null;
@@ -220,17 +274,15 @@
                 forwardModel = new DBForwardModel();
                 gameState = new DBGameState(params, nPlayers);
                 break;
-<<<<<<< HEAD
+            case Diamant:
+                forwardModel = new DiamantForwardModel();
+                gameState = new DiamantGameState(params, nPlayers);
+                break;
             case Dominion:
             case DominionImprovements:
             case DominionSizeDistortion:
                 forwardModel = new DominionForwardModel();
                 gameState = new DominionGameState(params, nPlayers);
-=======
-            case Diamant:
-                forwardModel = new DiamantForwardModel();
-                gameState = new DiamantGameState(params, nPlayers);
->>>>>>> a79785a4
                 break;
             default:
                 throw new AssertionError("Game not yet supported : " + this);
@@ -257,17 +309,14 @@
                 return new ColtExpressParameters(seed);
             case DotsAndBoxes:
                 return new DBParameters(seed);
-<<<<<<< HEAD
+            case Diamant:
+                return new DiamantParameters(seed);
             case Dominion:
                 return DominionParameters.firstGame(seed);
             case DominionSizeDistortion:
                 return DominionParameters.sizeDistortion(seed);
             case DominionImprovements:
                 return DominionParameters.improvements(seed);
-=======
-            case Diamant:
-                return new DiamantParameters(seed);
->>>>>>> a79785a4
             default:
                 throw new AssertionError("No default Parameters specified for Game " + this);
         }
@@ -320,16 +369,13 @@
                 } else {
                     gui = new PrototypeGUI(null, null, ac, 100);
                 }
-<<<<<<< HEAD
                 break;
             case Dominion:
             case DominionImprovements:
             case DominionSizeDistortion:
                 gui = new DominionGUI(game, ac, human);
                 break;
-=======
             // TODO: Diamant GUI
->>>>>>> a79785a4
         }
 
         return gui;
@@ -429,12 +475,9 @@
         MovementPoints,
         MultipleMaps,
         Campaign,
+        MoveThroughDeck,
         Enclosure,
-<<<<<<< HEAD
         DeckManagement;
-=======
-        MoveThroughDeck;
->>>>>>> a79785a4
 
         /**
          * Retrieves a list of all games using this mechanic.
@@ -478,25 +521,30 @@
     public int getMinPlayers() {
         return minPlayers;
     }
+
     public int getMaxPlayers() {
         return maxPlayers;
     }
+
     public ArrayList<Category> getCategories() {
         return categories;
     }
+
     public ArrayList<Mechanic> getMechanics() {
         return mechanics;
     }
+
     public static int getMinPlayersAllGames() {
         int min = Integer.MAX_VALUE;
-        for (GameType gt: GameType.values()) {
+        for (GameType gt : GameType.values()) {
             if (gt.minPlayers < min) min = gt.minPlayers;
         }
         return min;
     }
+
     public static int getMaxPlayersAllGames() {
         int max = Integer.MIN_VALUE;
-        for (GameType gt: GameType.values()) {
+        for (GameType gt : GameType.values()) {
             if (gt.minPlayers > max) max = gt.minPlayers;
         }
         return max;
@@ -504,23 +552,22 @@
 
     /**
      * Creates an instance of the given game type with nPlayers number of players and a new random seed.
+     *
      * @param nPlayers - number of players for the game.
      * @return - instance of Game object; null if game not implemented.
      */
     public Game createGameInstance(int nPlayers) {
-        return createGameInstance(nPlayers, System.currentTimeMillis(), getDefaultParams(System.currentTimeMillis()));
+        return createGameInstance(nPlayers, System.currentTimeMillis(), defaultParams(System.currentTimeMillis()));
     }
 
     public Game createGameInstance(int nPlayers, long seed) {
-        return createGameInstance(nPlayers, seed, getDefaultParams(seed));
+        return createGameInstance(nPlayers, seed, defaultParams(seed));
     }
 
     public Game createGameInstance(int nPlayers, AbstractParameters gameParams) {
         return createGameInstance(nPlayers, System.currentTimeMillis(), gameParams);
     }
 
-<<<<<<< HEAD
-=======
     public AbstractParameters defaultParams(long seed) {
         switch (this) {
             case Pandemic:
@@ -545,7 +592,6 @@
                 throw new AssertionError("No default Parameters specified for GameType : " + this.name());
         }
     }
->>>>>>> a79785a4
 
     @Override
     public String toString() {
