--- conflicted
+++ resolved
@@ -56,7 +56,6 @@
      * Add here all games, planned or implemented.
      */
     Pandemic(2, 4,
-<<<<<<< HEAD
             new ArrayList<Category>() {{ add(Strategy); add(Medical); }},
             new ArrayList<Mechanic>() {{ add(ActionPoints); add(Cooperative); add(HandManagement);
             add(PointToPointMovement); add(SetCollection); add(Trading); add(VariablePlayerPowers); }}),
@@ -80,95 +79,6 @@
             new ArrayList<Category>() {{ add(Strategy); add(AmericanWest); add(Fighting); add(Trains); }},
             new ArrayList<Mechanic>() {{ add(ActionQueue); add(HandManagement); add(Memory); add(ProgrammedEvent);
             add(SimultaneousActionSelection); add(TakeThat); add(VariablePlayerPowers); }}),
-    Dominion (2, 4,
-            new ArrayList<Category>() {{ add(Cards); add(Strategy);}},
-            new ArrayList<Mechanic>() {{ add(DeckManagement); }});
-=======
-            new ArrayList<Category>() {{
-                add(Strategy);
-                add(Medical);
-            }},
-            new ArrayList<Mechanic>() {{
-                add(ActionPoints);
-                add(Cooperative);
-                add(HandManagement);
-                add(PointToPointMovement);
-                add(SetCollection);
-                add(Trading);
-                add(VariablePlayerPowers);
-            }}),
-    TicTacToe(2, 2,
-            new ArrayList<Category>() {{
-                add(Simple);
-                add(Abstract);
-            }},
-            new ArrayList<Mechanic>() {{
-                add(PatternBuilding);
-            }}),
-    ExplodingKittens(2, 5,
-            new ArrayList<Category>() {{
-                add(Strategy);
-                add(Animals);
-                add(Cards);
-                add(ComicBook);
-                add(Humour);
-            }},
-            new ArrayList<Mechanic>() {{
-                add(HandManagement);
-                add(HotPotato);
-                add(PlayerElimination);
-                add(PushYourLuck);
-                add(SetCollection);
-                add(TakeThat);
-            }}),
-    LoveLetter(2, 4,
-            new ArrayList<Category>() {{
-                add(Cards);
-                add(Deduction);
-                add(Renaissance);
-            }},
-            new ArrayList<Mechanic>() {{
-                add(HandManagement);
-                add(PlayerElimination);
-            }}),
-    Uno(2, 10,
-            new ArrayList<Category>() {{
-                add(Cards);
-                add(ComicBook);
-                add(Number);
-                add(MoviesTVRadio);
-            }},
-            new ArrayList<Mechanic>() {{
-                add(HandManagement);
-                add(LoseATurn);
-                add(TakeThat);
-            }}),
-    Virus(2, 6,
-            new ArrayList<Category>() {{
-                add(Cards);
-                add(Medical);
-            }},
-            new ArrayList<Mechanic>() {{
-                add(CardDrafting);
-                add(SetCollection);
-                add(TakeThat);
-            }}),
-    ColtExpress(2, 6,
-            new ArrayList<Category>() {{
-                add(Strategy);
-                add(AmericanWest);
-                add(Fighting);
-                add(Trains);
-            }},
-            new ArrayList<Mechanic>() {{
-                add(ActionQueue);
-                add(HandManagement);
-                add(Memory);
-                add(ProgrammedEvent);
-                add(SimultaneousActionSelection);
-                add(TakeThat);
-                add(VariablePlayerPowers);
-            }}),
     DotsAndBoxes(2, 6,
             new ArrayList<Category>() {{
                 add(Simple);
@@ -177,8 +87,10 @@
             }},
             new ArrayList<Mechanic>() {{
                 add(Enclosure);
-            }});
->>>>>>> 0fa3e2f1
+            }}),
+    Dominion (2, 4,
+            new ArrayList<Category>() {{ add(Cards); add(Strategy);}},
+            new ArrayList<Mechanic>() {{ add(DeckManagement); }});
 //    Carcassonne (2, 5,
 //            new ArrayList<Category>() {{ add(Strategy); add(CityBuilding); add(Medieval); add(TerritoryBuilding); }},
 //            new ArrayList<Mechanic>() {{ add(Influence); add(MapAddition); add(TilePlacement); }}),
@@ -186,7 +98,6 @@
     /**
      * Converts a given string to the enum type corresponding to the game.
      * Add here all games, planned or implemented.
-     *
      * @param game - string of a game type
      * @return - GameType corresponding to String
      */
@@ -206,13 +117,10 @@
                 return Virus;
             case "coltexpress":
                 return ColtExpress;
-<<<<<<< HEAD
+            case "dotsandboxes":
+                return DotsAndBoxes;
             case "dominion":
                 return Dominion;
-=======
-            case "dotsandboxes":
-                return DotsAndBoxes;
->>>>>>> 0fa3e2f1
         }
         System.out.println("Game type not found, returning null. ");
         return null;
@@ -269,19 +177,16 @@
                 forwardModel = new ColtExpressForwardModel();
                 gameState = new ColtExpressGameState(params, nPlayers);
                 break;
-<<<<<<< HEAD
+            case DotsAndBoxes:
+                forwardModel = new DBForwardModel();
+                gameState = new DBGameState(params, nPlayers);
+                break;
             case Dominion:
                 params = DominionParameters.workingCards(seed);
                 forwardModel = new DominionForwardModel();
                 gameState = new DominionGameState(params, nPlayers);
-=======
-            case DotsAndBoxes:
-                forwardModel = new DBForwardModel();
-                gameState = new DBGameState(params, nPlayers);
-                break;
             default:
                 throw new AssertionError("Game not yet supported : " + this);
->>>>>>> 0fa3e2f1
         }
 
         return new Game(this, forwardModel, gameState);
@@ -461,11 +366,8 @@
         MovementPoints,
         MultipleMaps,
         Campaign,
-<<<<<<< HEAD
+        Enclosure,
         DeckManagement;
-=======
-        Enclosure;
->>>>>>> 0fa3e2f1
 
         /**
          * Retrieves a list of all games using this mechanic.
@@ -509,30 +411,25 @@
     public int getMinPlayers() {
         return minPlayers;
     }
-
     public int getMaxPlayers() {
         return maxPlayers;
     }
-
     public ArrayList<Category> getCategories() {
         return categories;
     }
-
     public ArrayList<Mechanic> getMechanics() {
         return mechanics;
     }
-
     public static int getMinPlayersAllGames() {
         int min = Integer.MAX_VALUE;
-        for (GameType gt : GameType.values()) {
+        for (GameType gt: GameType.values()) {
             if (gt.minPlayers < min) min = gt.minPlayers;
         }
         return min;
     }
-
     public static int getMaxPlayersAllGames() {
         int max = Integer.MIN_VALUE;
-        for (GameType gt : GameType.values()) {
+        for (GameType gt: GameType.values()) {
             if (gt.minPlayers > max) max = gt.minPlayers;
         }
         return max;
@@ -540,7 +437,6 @@
 
     /**
      * Creates an instance of the given game type with nPlayers number of players and a new random seed.
-     *
      * @param nPlayers - number of players for the game.
      * @return - instance of Game object; null if game not implemented.
      */
