package games;

import core.*;
import games.catan.gui.CatanGUI;
import games.coltexpress.ColtExpressForwardModel;
import games.coltexpress.ColtExpressGameState;
import games.coltexpress.ColtExpressParameters;
import games.coltexpress.gui.ColtExpressGUI;
import games.dotsboxes.DBForwardModel;
import games.dotsboxes.DBGUI;
import games.dotsboxes.DBGameState;
import games.dotsboxes.DBParameters;
import games.explodingkittens.ExplodingKittensParameters;
import games.explodingkittens.ExplodingKittensForwardModel;
import games.explodingkittens.ExplodingKittensGameState;
import games.explodingkittens.gui.ExplodingKittensGUI;
import games.loveletter.LoveLetterForwardModel;
import games.loveletter.LoveLetterGameState;
import games.loveletter.LoveLetterParameters;
import games.loveletter.gui.LoveLetterGUI;
import games.pandemic.PandemicForwardModel;
import games.pandemic.PandemicGameState;
import games.pandemic.PandemicParameters;
import games.pandemic.gui.PandemicGUI;
import games.tictactoe.TicTacToeForwardModel;
import games.tictactoe.TicTacToeGameParameters;
import games.tictactoe.TicTacToeGameState;
import games.tictactoe.gui.TicTacToeGUI;
import games.uno.UnoForwardModel;
import games.uno.UnoGameParameters;
import games.uno.UnoGameState;
import games.uno.gui.UnoGUI;
import games.virus.VirusForwardModel;
import games.virus.VirusGameParameters;
import games.virus.VirusGameState;
import games.catan.CatanForwardModel;
import games.catan.CatanParameters;
import games.catan.CatanGameState;
import gui.PrototypeGUI;
import players.human.ActionController;
import players.human.HumanGUIPlayer;

import java.util.ArrayList;
import java.util.List;

import static core.CoreConstants.*;
import static games.GameType.Category.*;
import static games.GameType.Mechanic.*;

/**
 * Encapsulates all games available in the framework, with minimum and maximum number of players as per game rules.
 * All games further include a list of categories and mechanics, which can be used to filter the game collection.
 */
public enum GameType {

    /**
     * Each game in the framework corresponds to a enum value here, giving minimum players, maximum players,
     * a list of categories the game belongs to, and a list of mechanics the game uses.
     * Add here all games, planned or implemented.
     */
    Pandemic(2, 4,
<<<<<<< HEAD
            new ArrayList<Category>() {{ add(Strategy); add(Medical); }},
            new ArrayList<Mechanic>() {{ add(ActionPoints); add(Cooperative); add(HandManagement);
            add(PointToPointMovement); add(SetCollection); add(Trading); add(VariablePlayerPowers); }}),
    TicTacToe (2, 2,
            new ArrayList<Category>() {{ add(Simple); add(Abstract); }},
            new ArrayList<Mechanic>() {{ add(PatternBuilding); }}),
    ExplodingKittens (2, 5,
            new ArrayList<Category>() {{ add(Strategy); add(Animals); add(Cards); add(ComicBook); add(Humour); }},
            new ArrayList<Mechanic>() {{ add(HandManagement); add(HotPotato); add(PlayerElimination); add(PushYourLuck);
            add(SetCollection); add(TakeThat); }}),
    LoveLetter (2, 4,
            new ArrayList<Category>() {{ add(Cards); add(Deduction); add(Renaissance); }},
            new ArrayList<Mechanic>() {{ add(HandManagement); add(PlayerElimination); }}),
    Uno (2, 10,
            new ArrayList<Category>() {{ add(Cards); add(ComicBook); add(Number); add(MoviesTVRadio); }},
            new ArrayList<Mechanic>() {{ add(HandManagement); add(LoseATurn); add(TakeThat); }}),
    Virus (2, 6,
            new ArrayList<Category>() {{ add(Cards); add(Medical); }},
            new ArrayList<Mechanic>() {{ add(CardDrafting); add(SetCollection); add(TakeThat); }}),
    ColtExpress (2, 6,
            new ArrayList<Category>() {{ add(Strategy); add(AmericanWest); add(Fighting); add(Trains); }},
            new ArrayList<Mechanic>() {{ add(ActionQueue); add(HandManagement); add(Memory); add(ProgrammedEvent);
            add(SimultaneousActionSelection); add(TakeThat); add(VariablePlayerPowers); }}),
    Catan(2, 4,
            new ArrayList<Category>() {{ add(Strategy); }},
            new ArrayList<Mechanic>() {{ add(HandManagement); }});
=======
            new ArrayList<Category>() {{
                add(Strategy);
                add(Medical);
            }},
            new ArrayList<Mechanic>() {{
                add(ActionPoints);
                add(Cooperative);
                add(HandManagement);
                add(PointToPointMovement);
                add(SetCollection);
                add(Trading);
                add(VariablePlayerPowers);
            }}),
    TicTacToe(2, 2,
            new ArrayList<Category>() {{
                add(Simple);
                add(Abstract);
            }},
            new ArrayList<Mechanic>() {{
                add(PatternBuilding);
            }}),
    ExplodingKittens(2, 5,
            new ArrayList<Category>() {{
                add(Strategy);
                add(Animals);
                add(Cards);
                add(ComicBook);
                add(Humour);
            }},
            new ArrayList<Mechanic>() {{
                add(HandManagement);
                add(HotPotato);
                add(PlayerElimination);
                add(PushYourLuck);
                add(SetCollection);
                add(TakeThat);
            }}),
    LoveLetter(2, 4,
            new ArrayList<Category>() {{
                add(Cards);
                add(Deduction);
                add(Renaissance);
            }},
            new ArrayList<Mechanic>() {{
                add(HandManagement);
                add(PlayerElimination);
            }}),
    Uno(2, 10,
            new ArrayList<Category>() {{
                add(Cards);
                add(ComicBook);
                add(Number);
                add(MoviesTVRadio);
            }},
            new ArrayList<Mechanic>() {{
                add(HandManagement);
                add(LoseATurn);
                add(TakeThat);
            }}),
    Virus(2, 6,
            new ArrayList<Category>() {{
                add(Cards);
                add(Medical);
            }},
            new ArrayList<Mechanic>() {{
                add(CardDrafting);
                add(SetCollection);
                add(TakeThat);
            }}),
    ColtExpress(2, 6,
            new ArrayList<Category>() {{
                add(Strategy);
                add(AmericanWest);
                add(Fighting);
                add(Trains);
            }},
            new ArrayList<Mechanic>() {{
                add(ActionQueue);
                add(HandManagement);
                add(Memory);
                add(ProgrammedEvent);
                add(SimultaneousActionSelection);
                add(TakeThat);
                add(VariablePlayerPowers);
            }}),
    DotsAndBoxes(2, 6,
            new ArrayList<Category>() {{
                add(Simple);
                add(Abstract);
                add(TerritoryBuilding);
            }},
            new ArrayList<Mechanic>() {{
                add(Enclosure);
            }});
>>>>>>> 2bb737cb
//    Carcassonne (2, 5,
//            new ArrayList<Category>() {{ add(Strategy); add(CityBuilding); add(Medieval); add(TerritoryBuilding); }},
//            new ArrayList<Mechanic>() {{ add(Influence); add(MapAddition); add(TilePlacement); }}),


    /**
     * Converts a given string to the enum type corresponding to the game.
     * Add here all games, planned or implemented.
     *
     * @param game - string of a game type
     * @return - GameType corresponding to String
     */
    public GameType stringToGameType(String game) {
        switch (game.toLowerCase()) {
            case "pandemic":
                return Pandemic;
            case "tictactoe":
                return TicTacToe;
            case "explodingkittens":
                return ExplodingKittens;
            case "loveletter":
                return LoveLetter;
            case "uno":
                return Uno;
            case "virus":
                return Virus;
            case "coltexpress":
                return ColtExpress;
<<<<<<< HEAD
            case "catan":
                return Catan;
=======
            case "dotsandboxes":
                return DotsAndBoxes;
>>>>>>> 2bb737cb
        }
        System.out.println("Game type not found, returning null. ");
        return null;
    }

    /**
     * Creates an instance of the given game type, with a specific number of players and game seed.
     * Add here all games implemented.
     *
     * @param nPlayers - number of players taking part in the game, used for initialisation.
     * @param seed     - seed for this game.
     * @param params   - Parameters to use for the game. If not specified then we use the default.
     * @return - instance of Game object; null if game not implemented.
     */
    public Game createGameInstance(int nPlayers, long seed, AbstractParameters params) {
        if (nPlayers < minPlayers || nPlayers > maxPlayers) {
            if (VERBOSE) {
                System.out.println("Unsupported number of players: " + nPlayers
                        + ". Should be in range [" + minPlayers + "," + maxPlayers + "].");
            }
            return null;
        }

        params = (params == null) ? getDefaultParams(seed) : params;
        AbstractForwardModel forwardModel;
        AbstractGameState gameState;

        switch (this) {
            case Pandemic:
                forwardModel = new PandemicForwardModel(params, nPlayers);
                gameState = new PandemicGameState(params, nPlayers);
                break;
            case TicTacToe:
                forwardModel = new TicTacToeForwardModel();
                gameState = new TicTacToeGameState(params, nPlayers);
                break;
            case ExplodingKittens:
                forwardModel = new ExplodingKittensForwardModel();
                gameState = new ExplodingKittensGameState(params, nPlayers);
                break;
            case LoveLetter:
                forwardModel = new LoveLetterForwardModel();
                gameState = new LoveLetterGameState(params, nPlayers);
                break;
            case Uno:
                forwardModel = new UnoForwardModel();
                gameState = new UnoGameState(params, nPlayers);
                break;
            case Virus:
                forwardModel = new VirusForwardModel();
                gameState = new VirusGameState(params, nPlayers);
                break;
            case ColtExpress:
                forwardModel = new ColtExpressForwardModel();
                gameState = new ColtExpressGameState(params, nPlayers);
                break;
<<<<<<< HEAD
            case Catan:
                params = new CatanParameters(seed);
                forwardModel = new CatanForwardModel();
                gameState = new CatanGameState(params, nPlayers);
=======
            case DotsAndBoxes:
                forwardModel = new DBForwardModel();
                gameState = new DBGameState(params, nPlayers);
                break;
            default:
                throw new AssertionError("Game not yet supported : " + this);
>>>>>>> 2bb737cb
        }

        return new Game(this, forwardModel, gameState);
    }

    public AbstractParameters getDefaultParams(long seed) {
        switch (this) {
            case Pandemic:
                return new PandemicParameters("data/pandemic/", seed);
            case TicTacToe:
                return new TicTacToeGameParameters(seed);
            case ExplodingKittens:
                return new ExplodingKittensParameters(seed);
            case LoveLetter:
                return new LoveLetterParameters(seed);
            case Uno:
                return new UnoGameParameters(seed);
            case Virus:
                return new VirusGameParameters(seed);
            case ColtExpress:
                return new ColtExpressParameters(seed);
            case DotsAndBoxes:
                return new DBParameters(seed);
            default:
                throw new AssertionError("No default Parameters specified for Game " + this);
        }
    }

    /**
     * Creates a graphical user interface for the given game type. Add here all games with a GUI available.
     *
     * @param game - game to create a GUI for.
     * @param ac   - ActionController object allowing for user interaction with the GUI.
     * @return - GUI for the given game type.
     */
    public AbstractGUI createGUI(Game game, ActionController ac) {

        AbstractGUI gui = null;

        // Find ID of human player, if any (-1 if none)
        int human = -1;
        if (game != null && game.getPlayers() != null) {
            for (int i = 0; i < game.getPlayers().size(); i++) {
                if (game.getPlayers().get(i) instanceof HumanGUIPlayer) {
                    human = i;
                    break;
                }
            }
        }

        switch (this) {
            case Pandemic:
                gui = new PandemicGUI(game, ac);
                break;
//            case ExplodingKittens:
//                if (gameState != null) {
//                    gui = new PrototypeGUI(this, gameState, ac, 500);
//                } else {
//                    gui = new PrototypeGUI(this,null, ac, 0);
//                }
            case Uno:
                gui = new UnoGUI(game, ac, human);
                break;
            case ColtExpress:
                gui = new ColtExpressGUI(game, ac, human);
                break;
            case ExplodingKittens:
                gui = new ExplodingKittensGUI(game, ac, human);
                break;
            case LoveLetter:
                gui = new LoveLetterGUI(game, ac, human);
                break;
            case TicTacToe:
                gui = new TicTacToeGUI(game, ac);
                break;
<<<<<<< HEAD
            case Catan:
                gui = new CatanGUI(game, ac);
                break;
=======
            case DotsAndBoxes:
                if (game != null) {
                    gui = new DBGUI(game.getGameState(), ac);
                } else {
                    gui = new PrototypeGUI(null, null, ac, 100);
                }
>>>>>>> 2bb737cb
        }

        return gui;
    }


    // Minimum and maximum number of players supported in this game
    private int minPlayers, maxPlayers;

    // boardgamegeek.com topic classification of games
    private ArrayList<Category> categories;
    private ArrayList<Mechanic> mechanics;

    public enum Category {
        Strategy,
        Simple,
        Abstract,
        Animals,
        Cards,
        ComicBook,
        Humour,
        Medical,
        Deduction,
        Renaissance,
        MoviesTVRadio,
        Number,
        AmericanWest,
        Fighting,
        Trains,
        CityBuilding,
        Medieval,
        TerritoryBuilding,
        Adventure,
        Exploration,
        Fantasy,
        Miniatures;

        /**
         * Retrieves a list of all games within this category.
         *
         * @return - list of game types.
         */
        public List<GameType> getAllGames() {
            ArrayList<GameType> games = new ArrayList<>();
            for (GameType gt : GameType.values()) {
                if (gt.getCategories().contains(this)) {
                    games.add(gt);
                }
            }
            return games;
        }

        /**
         * Retrieves a list of all games that are NOT within this category.
         *
         * @return - list of game types.
         */
        public List<GameType> getAllGamesExcluding() {
            ArrayList<GameType> games = new ArrayList<>();
            for (GameType gt : GameType.values()) {
                if (!gt.getCategories().contains(this)) {
                    games.add(gt);
                }
            }
            return games;
        }
    }

    public enum Mechanic {
        Cooperative,
        ActionPoints,
        HandManagement,
        PointToPointMovement,
        SetCollection,
        Trading,
        VariablePlayerPowers,
        HotPotato,
        PlayerElimination,
        PushYourLuck,
        TakeThat,
        LoseATurn,
        CardDrafting,
        ActionQueue,
        Memory,
        SimultaneousActionSelection,
        ProgrammedEvent,
        Influence,
        MapAddition,
        TilePlacement,
        PatternBuilding,
        GameMaster,
        DiceRolling,
        GridMovement,
        LineOfSight,
        ModularBoard,
        MovementPoints,
        MultipleMaps,
        Campaign,
        Enclosure;

        /**
         * Retrieves a list of all games using this mechanic.
         *
         * @return - list of game types.
         */
        public List<GameType> getAllGames() {
            ArrayList<GameType> games = new ArrayList<>();
            for (GameType gt : GameType.values()) {
                if (gt.getMechanics().contains(this)) {
                    games.add(gt);
                }
            }
            return games;
        }

        /**
         * Retrieves a list of all games that do NOT use this mechanic.
         *
         * @return - list of game types.
         */
        public List<GameType> getAllGamesExcluding() {
            ArrayList<GameType> games = new ArrayList<>();
            for (GameType gt : GameType.values()) {
                if (!gt.getMechanics().contains(this)) {
                    games.add(gt);
                }
            }
            return games;
        }
    }

    GameType(int minPlayers, int maxPlayers, ArrayList<Category> categories, ArrayList<Mechanic> mechanics) {
        this.minPlayers = minPlayers;
        this.maxPlayers = maxPlayers;
        this.categories = categories;
        this.mechanics = mechanics;
    }

    // Getters
    public int getMinPlayers() {
        return minPlayers;
    }

    public int getMaxPlayers() {
        return maxPlayers;
    }

    public ArrayList<Category> getCategories() {
        return categories;
    }

    public ArrayList<Mechanic> getMechanics() {
        return mechanics;
    }

    public static int getMinPlayersAllGames() {
        int min = Integer.MAX_VALUE;
        for (GameType gt : GameType.values()) {
            if (gt.minPlayers < min) min = gt.minPlayers;
        }
        return min;
    }

    public static int getMaxPlayersAllGames() {
        int max = Integer.MIN_VALUE;
        for (GameType gt : GameType.values()) {
            if (gt.minPlayers > max) max = gt.minPlayers;
        }
        return max;
    }

    /**
     * Creates an instance of the given game type with nPlayers number of players and a new random seed.
     *
     * @param nPlayers - number of players for the game.
     * @return - instance of Game object; null if game not implemented.
     */
    public Game createGameInstance(int nPlayers) {
        return createGameInstance(nPlayers, System.currentTimeMillis(), defaultParams(System.currentTimeMillis()));
    }

    public Game createGameInstance(int nPlayers, long seed) {
        return createGameInstance(nPlayers, seed, defaultParams(seed));
    }

    public Game createGameInstance(int nPlayers, AbstractParameters gameParams) {
        return createGameInstance(nPlayers, System.currentTimeMillis(), gameParams);
    }

    public AbstractParameters defaultParams(long seed) {
        switch (this) {
            case Pandemic:
                return new PandemicParameters("data/pandemic/", seed);
            case TicTacToe:
                return new TicTacToeGameParameters(seed);
            case ExplodingKittens:
                return new ExplodingKittensParameters(seed);
            case LoveLetter:
                return new LoveLetterParameters(seed);
            case Uno:
                return new UnoGameParameters(seed);
            case Virus:
                return new VirusGameParameters(seed);
            case ColtExpress:
                return new ColtExpressParameters(seed);
            case DotsAndBoxes:
                return new DBParameters(seed);
            default:
                throw new AssertionError("No default Parameters specified for GameType : " + this.name());
        }
    }

    @Override
    public String toString() {
        boolean implemented = createGameInstance(minPlayers) != null;
        AbstractGUI g = createGUI(null, null);
        boolean gui = g != null;
        boolean prototypeGUI = g instanceof PrototypeGUI;
        return (gui ? prototypeGUI ? ANSI_CYAN : ANSI_BLUE : implemented ? ANSI_GREEN : ANSI_RED) + this.name() + ANSI_RESET + " {" +
                "\n\tminPlayers = " + minPlayers +
                "\n\tmaxPlayers = " + maxPlayers +
                "\n\tcategories = " + categories +
                "\n\tmechanics = " + mechanics +
                (implemented ? ANSI_GREEN : ANSI_RED) +
                "\n\timplemented = " + implemented + ANSI_RESET +
                (gui ? prototypeGUI ? ANSI_CYAN : ANSI_BLUE : ANSI_RED) +
                "\n\tGUI = " + gui + ANSI_RESET +
                "\n}\n";
    }

    public static void main(String[] args) {
        System.out.println("Games available in the framework: \n");
        for (GameType gt : GameType.values()) {
            System.out.println(gt.toString());
        }
    }
}<|MERGE_RESOLUTION|>--- conflicted
+++ resolved
@@ -1,7 +1,6 @@
 package games;
 
 import core.*;
-import games.catan.gui.CatanGUI;
 import games.coltexpress.ColtExpressForwardModel;
 import games.coltexpress.ColtExpressGameState;
 import games.coltexpress.ColtExpressParameters;
@@ -33,9 +32,6 @@
 import games.virus.VirusForwardModel;
 import games.virus.VirusGameParameters;
 import games.virus.VirusGameState;
-import games.catan.CatanForwardModel;
-import games.catan.CatanParameters;
-import games.catan.CatanGameState;
 import gui.PrototypeGUI;
 import players.human.ActionController;
 import players.human.HumanGUIPlayer;
@@ -59,34 +55,6 @@
      * Add here all games, planned or implemented.
      */
     Pandemic(2, 4,
-<<<<<<< HEAD
-            new ArrayList<Category>() {{ add(Strategy); add(Medical); }},
-            new ArrayList<Mechanic>() {{ add(ActionPoints); add(Cooperative); add(HandManagement);
-            add(PointToPointMovement); add(SetCollection); add(Trading); add(VariablePlayerPowers); }}),
-    TicTacToe (2, 2,
-            new ArrayList<Category>() {{ add(Simple); add(Abstract); }},
-            new ArrayList<Mechanic>() {{ add(PatternBuilding); }}),
-    ExplodingKittens (2, 5,
-            new ArrayList<Category>() {{ add(Strategy); add(Animals); add(Cards); add(ComicBook); add(Humour); }},
-            new ArrayList<Mechanic>() {{ add(HandManagement); add(HotPotato); add(PlayerElimination); add(PushYourLuck);
-            add(SetCollection); add(TakeThat); }}),
-    LoveLetter (2, 4,
-            new ArrayList<Category>() {{ add(Cards); add(Deduction); add(Renaissance); }},
-            new ArrayList<Mechanic>() {{ add(HandManagement); add(PlayerElimination); }}),
-    Uno (2, 10,
-            new ArrayList<Category>() {{ add(Cards); add(ComicBook); add(Number); add(MoviesTVRadio); }},
-            new ArrayList<Mechanic>() {{ add(HandManagement); add(LoseATurn); add(TakeThat); }}),
-    Virus (2, 6,
-            new ArrayList<Category>() {{ add(Cards); add(Medical); }},
-            new ArrayList<Mechanic>() {{ add(CardDrafting); add(SetCollection); add(TakeThat); }}),
-    ColtExpress (2, 6,
-            new ArrayList<Category>() {{ add(Strategy); add(AmericanWest); add(Fighting); add(Trains); }},
-            new ArrayList<Mechanic>() {{ add(ActionQueue); add(HandManagement); add(Memory); add(ProgrammedEvent);
-            add(SimultaneousActionSelection); add(TakeThat); add(VariablePlayerPowers); }}),
-    Catan(2, 4,
-            new ArrayList<Category>() {{ add(Strategy); }},
-            new ArrayList<Mechanic>() {{ add(HandManagement); }});
-=======
             new ArrayList<Category>() {{
                 add(Strategy);
                 add(Medical);
@@ -181,11 +149,9 @@
             new ArrayList<Mechanic>() {{
                 add(Enclosure);
             }});
->>>>>>> 2bb737cb
 //    Carcassonne (2, 5,
 //            new ArrayList<Category>() {{ add(Strategy); add(CityBuilding); add(Medieval); add(TerritoryBuilding); }},
 //            new ArrayList<Mechanic>() {{ add(Influence); add(MapAddition); add(TilePlacement); }}),
-
 
     /**
      * Converts a given string to the enum type corresponding to the game.
@@ -210,13 +176,8 @@
                 return Virus;
             case "coltexpress":
                 return ColtExpress;
-<<<<<<< HEAD
-            case "catan":
-                return Catan;
-=======
             case "dotsandboxes":
                 return DotsAndBoxes;
->>>>>>> 2bb737cb
         }
         System.out.println("Game type not found, returning null. ");
         return null;
@@ -273,19 +234,12 @@
                 forwardModel = new ColtExpressForwardModel();
                 gameState = new ColtExpressGameState(params, nPlayers);
                 break;
-<<<<<<< HEAD
-            case Catan:
-                params = new CatanParameters(seed);
-                forwardModel = new CatanForwardModel();
-                gameState = new CatanGameState(params, nPlayers);
-=======
             case DotsAndBoxes:
                 forwardModel = new DBForwardModel();
                 gameState = new DBGameState(params, nPlayers);
                 break;
             default:
                 throw new AssertionError("Game not yet supported : " + this);
->>>>>>> 2bb737cb
         }
 
         return new Game(this, forwardModel, gameState);
@@ -361,18 +315,12 @@
             case TicTacToe:
                 gui = new TicTacToeGUI(game, ac);
                 break;
-<<<<<<< HEAD
-            case Catan:
-                gui = new CatanGUI(game, ac);
-                break;
-=======
             case DotsAndBoxes:
                 if (game != null) {
                     gui = new DBGUI(game.getGameState(), ac);
                 } else {
                     gui = new PrototypeGUI(null, null, ac, 100);
                 }
->>>>>>> 2bb737cb
         }
 
         return gui;
