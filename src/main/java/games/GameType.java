--- conflicted
+++ resolved
@@ -106,20 +106,6 @@
                 add(PushYourLuck);
                 add(SimultaneousActionSelection);
             }}),
-<<<<<<< HEAD
-    DotsAndBoxes(2, 6,
-            new ArrayList<Category>() {{
-                add(Simple);
-                add(Abstract);
-                add(TerritoryBuilding);
-            }},
-            new ArrayList<Mechanic>() {{
-                add(Enclosure);
-            }}),
-    Catan (2, 5,
-            new ArrayList<Category>() {{ add(Strategy); add(CityBuilding); add(Medieval); add(TerritoryBuilding); }},
-            new ArrayList<Mechanic>() {{ add(Influence); }});
-=======
     Dominion (2, 4,
             new ArrayList<Category>() {{ add(Cards); add(Strategy);}},
             new ArrayList<Mechanic>() {{ add(DeckManagement); }}),
@@ -131,7 +117,6 @@
             new ArrayList<Mechanic>() {{ add(DeckManagement); }})
     ;
 
->>>>>>> 9c6b6a2b
 //    Carcassonne (2, 5,
 //            new ArrayList<Category>() {{ add(Strategy); add(CityBuilding); add(Medieval); add(TerritoryBuilding); }},
 //            new ArrayList<Mechanic>() {{ add(Influence); add(MapAddition); add(TilePlacement); }}),
@@ -161,10 +146,6 @@
                 return ColtExpress;
             case "dotsandboxes":
                 return DotsAndBoxes;
-<<<<<<< HEAD
-            case "catan":
-                return Catan;
-=======
             case "diamant":
                 return Diamant;
             case "dominion":
@@ -173,7 +154,6 @@
                 return DominionSizeDistortion;
             case "dominionimprovements" :
                 return DominionImprovements;
->>>>>>> 9c6b6a2b
         }
         System.out.println("Game type not found, returning null. ");
         return null;
@@ -190,8 +170,10 @@
      */
     public Game createGameInstance(int nPlayers, long seed, AbstractParameters params) {
         if (nPlayers < minPlayers || nPlayers > maxPlayers) {
+            if (VERBOSE) {
                 System.out.println("Unsupported number of players: " + nPlayers
                         + ". Should be in range [" + minPlayers + "," + maxPlayers + "].");
+            }
             return null;
         }
 
@@ -232,11 +214,6 @@
                 forwardModel = new DBForwardModel();
                 gameState = new DBGameState(params, nPlayers);
                 break;
-<<<<<<< HEAD
-            case Catan:
-                forwardModel = new CatanForwardModel();
-                gameState = new CatanGameState(params, nPlayers);
-=======
             case Diamant:
                 forwardModel = new DiamantForwardModel();
                 gameState = new DiamantGameState(params, nPlayers);
@@ -246,7 +223,6 @@
             case DominionSizeDistortion:
                 forwardModel = new DominionForwardModel();
                 gameState = new DominionGameState(params, nPlayers);
->>>>>>> 9c6b6a2b
                 break;
             default:
                 throw new AssertionError("Game not yet supported : " + this);
@@ -273,10 +249,6 @@
                 return new ColtExpressParameters(seed);
             case DotsAndBoxes:
                 return new DBParameters(seed);
-<<<<<<< HEAD
-            case Catan:
-                return new CatanParameters(seed);
-=======
             case Diamant:
                 return new DiamantParameters(seed);
             case Dominion:
@@ -285,7 +257,6 @@
                 return DominionParameters.sizeDistortion(seed);
             case DominionImprovements:
                 return DominionParameters.improvements(seed);
->>>>>>> 9c6b6a2b
             default:
                 throw new AssertionError("No default Parameters specified for Game " + this);
         }
@@ -317,6 +288,12 @@
             case Pandemic:
                 gui = new PandemicGUI(game, ac);
                 break;
+//            case ExplodingKittens:
+//                if (gameState != null) {
+//                    gui = new PrototypeGUI(this, gameState, ac, 500);
+//                } else {
+//                    gui = new PrototypeGUI(this,null, ac, 0);
+//                }
             case Uno:
                 gui = new UnoGUI(game, ac, human);
                 break;
@@ -338,10 +315,6 @@
                 } else {
                     gui = new PrototypeGUI(null, null, ac, 100);
                 }
-<<<<<<< HEAD
-            case Catan:
-                gui = new CatanGUI(game, ac);
-=======
                 break;
             case Dominion:
             case DominionImprovements:
@@ -349,7 +322,6 @@
                 gui = new DominionGUI(game, ac, human);
                 break;
             // TODO: Diamant GUI
->>>>>>> 9c6b6a2b
         }
 
         return gui;
@@ -495,15 +467,19 @@
     public int getMinPlayers() {
         return minPlayers;
     }
+
     public int getMaxPlayers() {
         return maxPlayers;
     }
+
     public ArrayList<Category> getCategories() {
         return categories;
     }
+
     public ArrayList<Mechanic> getMechanics() {
         return mechanics;
     }
+
     public static int getMinPlayersAllGames() {
         int min = Integer.MAX_VALUE;
         for (GameType gt: GameType.values()) {
@@ -511,6 +487,7 @@
         }
         return min;
     }
+
     public static int getMaxPlayersAllGames() {
         int max = Integer.MIN_VALUE;
         for (GameType gt: GameType.values()) {
@@ -521,6 +498,7 @@
 
     /**
      * Creates an instance of the given game type with nPlayers number of players and a new random seed.
+     *
      * @param nPlayers - number of players for the game.
      * @return - instance of Game object; null if game not implemented.
      */
@@ -534,6 +512,29 @@
 
     public Game createGameInstance(int nPlayers, AbstractParameters gameParams) {
         return createGameInstance(nPlayers, System.currentTimeMillis(), gameParams);
+    }
+
+    public AbstractParameters defaultParams(long seed) {
+        switch (this) {
+            case Pandemic:
+                return new PandemicParameters("data/pandemic/", seed);
+            case TicTacToe:
+                return new TicTacToeGameParameters(seed);
+            case ExplodingKittens:
+                return new ExplodingKittensParameters(seed);
+            case LoveLetter:
+                return new LoveLetterParameters(seed);
+            case Uno:
+                return new UnoGameParameters(seed);
+            case Virus:
+                return new VirusGameParameters(seed);
+            case ColtExpress:
+                return new ColtExpressParameters(seed);
+            case DotsAndBoxes:
+                return new DBParameters(seed);
+            default:
+                throw new AssertionError("No default Parameters specified for GameType : " + this.name());
+        }
     }
 
     @Override
