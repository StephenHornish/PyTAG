--- conflicted
+++ resolved
@@ -263,7 +263,6 @@
                 add(PushYourLuck);
                 add(SimultaneousActionSelection);
             }}),
-<<<<<<< HEAD
     Catan(3, 4,
                     new ArrayList<Category>() {{
         add(Strategy);
@@ -272,20 +271,18 @@
             new ArrayList<Mechanic>() {{
         add(ModularBoard);
 
-    }});
-=======
-    Stratego(2, 2,
-            new ArrayList<Category>() {{
-                add(Strategy);
-                add(Bluffing);
-                add(Deduction);
-                add(Abstract);
-            }},
-            new ArrayList<Mechanic>() {{
-                add(Memory);
-                add(GridMovement);
-            }});
->>>>>>> 49905b55
+    }}),
+        Stratego(2, 2,
+        new ArrayList<Category>() {{
+        add(Strategy);
+        add(Bluffing);
+        add(Deduction);
+        add(Abstract);
+        }},
+        new ArrayList<Mechanic>() {{
+        add(Memory);
+        add(GridMovement);
+        }});
 
 //    Carcassonne (2, 5,
 //            new ArrayList<Category>() {{ add(Strategy); add(CityBuilding); add(Medieval); add(TerritoryBuilding); }},
