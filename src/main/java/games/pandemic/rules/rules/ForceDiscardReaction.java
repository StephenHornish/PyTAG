package games.pandemic.rules.rules;

import core.AbstractGameState;
import core.components.Card;
import core.components.Deck;
import core.rules.Node;
import core.rules.nodetypes.RuleNode;
import games.pandemic.PandemicGameState;
import games.pandemic.PandemicParameters;
import games.pandemic.PandemicTurnOrder;

import static games.pandemic.PandemicGameState.PandemicGamePhase.DiscardReaction;
import static core.CoreConstants.playerHandHash;

@SuppressWarnings("unchecked")
public class ForceDiscardReaction extends RuleNode {

    public ForceDiscardReaction(){
        super();
    }

    /**
     * Copy constructor
     * @param forceDiscardReaction - Node to be copied
     */
    public ForceDiscardReaction(ForceDiscardReaction forceDiscardReaction){
        super(forceDiscardReaction);
    }

    @Override
    protected boolean run(AbstractGameState gs) {
        PandemicGameState pgs = (PandemicGameState)gs;
        // player needs to discard cards (doing 1 at a time)
<<<<<<< HEAD
        ((PandemicTurnOrder)pgs.getTurnOrder()).addCurrentPlayerReaction(gs);
=======
        for (int i = 0; i < pgs.getNPlayers(); i++) {
            if (((Deck<Card>)pgs.getComponent(playerHandHash, i)).isOverCapacity()) {
                ((PandemicTurnOrder) pgs.getTurnOrder()).addReactivePlayer(i);
                break;
            }
        }
>>>>>>> 118d7667
        pgs.setGamePhase(DiscardReaction);
        return false;
    }

    @Override
    protected Node _copy() {
        return new ForceDiscardReaction(this);
    }
}<|MERGE_RESOLUTION|>--- conflicted
+++ resolved
@@ -31,16 +31,12 @@
     protected boolean run(AbstractGameState gs) {
         PandemicGameState pgs = (PandemicGameState)gs;
         // player needs to discard cards (doing 1 at a time)
-<<<<<<< HEAD
-        ((PandemicTurnOrder)pgs.getTurnOrder()).addCurrentPlayerReaction(gs);
-=======
         for (int i = 0; i < pgs.getNPlayers(); i++) {
             if (((Deck<Card>)pgs.getComponent(playerHandHash, i)).isOverCapacity()) {
                 ((PandemicTurnOrder) pgs.getTurnOrder()).addReactivePlayer(i);
                 break;
             }
         }
->>>>>>> 118d7667
         pgs.setGamePhase(DiscardReaction);
         return false;
     }
