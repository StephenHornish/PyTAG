package games.pandemic;

<<<<<<< HEAD
import core.ForwardModel;
import core.Game;
import core.GUI;
=======
import core.AbstractGameState;
import core.AbstractForwardModel;
import core.AbstractGame;
import core.AbstractGUI;
>>>>>>> b6fa33b0

import java.util.List;
import games.pandemic.gui.PandemicGUI;
import players.ActionController;
import players.HumanGUIPlayer;
import core.AbstractPlayer;
import players.RandomPlayer;
import utilities.Utils;

import java.util.*;

public class PandemicGame extends AbstractGame {

<<<<<<< HEAD
    public PandemicGame(List<AbstractPlayer> agents, PandemicParameters params) {
        super(agents,
                new ArrayList<ForwardModel>() {{
                    for (int i = 0; i < agents.size(); i++) {
                        add(new PandemicForwardModel(params, agents.size(), System.currentTimeMillis()));
                    }
                }},
                new PandemicForwardModel(params, agents.size(), params.getGameSeed()),
                new PandemicGameState(params, agents.size()));
=======
    public PandemicGame(List<AbstractPlayer> agents, AbstractForwardModel model, AbstractGameState gameState) {
        super(agents, model, gameState);
>>>>>>> b6fa33b0
    }

    public static void main(String[] args){

        ActionController ac = new ActionController();

        List<AbstractPlayer> players = new ArrayList<>();
        players.add(new RandomPlayer(new Random()));
        players.add(new RandomPlayer(new Random()));
        players.add(new RandomPlayer(new Random()));
        players.add(new HumanGUIPlayer(ac));

        PandemicParameters params = new PandemicParameters("data/pandemic/");
<<<<<<< HEAD
        PandemicGame game = new PandemicGame(players, params);
        GUI gui = new PandemicGUI((PandemicGameState)game.getGameState(), ac);
=======
        AbstractForwardModel forwardModel = new PandemicForwardModel(params, players.size());
        PandemicGameState gameState = new PandemicGameState(params, forwardModel, players.size());

        PandemicGame game = new PandemicGame(players, forwardModel, gameState);
        AbstractGUI gui = new PandemicGUI(gameState, ac);
>>>>>>> b6fa33b0
        game.run(gui);
        System.out.println(game.gameState.getGameStatus());

//        runMany(players, forwardModel);
    }

    public static void runMany(List<AbstractPlayer> players, AbstractForwardModel model) {
        HashMap<Utils.GameResult, Integer> results = new HashMap<>();
        for (Utils.GameResult r: Utils.GameResult.values()) {
            results.put(r, 0);
        }

        PandemicParameters params = new PandemicParameters("data/pandemic/");
        for (int i = 0; i < 10000; i++) {
            PandemicGame game = new PandemicGame(players, params);
            game.run(null);
            Utils.GameResult result = game.gameState.getGameStatus();
            int prevCount = results.get(result);
            results.put(result, prevCount + 1);
        }

        System.out.println(results.toString());
    }
}<|MERGE_RESOLUTION|>--- conflicted
+++ resolved
@@ -1,15 +1,8 @@
 package games.pandemic;
 
-<<<<<<< HEAD
-import core.ForwardModel;
-import core.Game;
-import core.GUI;
-=======
-import core.AbstractGameState;
 import core.AbstractForwardModel;
 import core.AbstractGame;
 import core.AbstractGUI;
->>>>>>> b6fa33b0
 
 import java.util.List;
 import games.pandemic.gui.PandemicGUI;
@@ -23,20 +16,15 @@
 
 public class PandemicGame extends AbstractGame {
 
-<<<<<<< HEAD
     public PandemicGame(List<AbstractPlayer> agents, PandemicParameters params) {
         super(agents,
-                new ArrayList<ForwardModel>() {{
+                new ArrayList<AbstractForwardModel>() {{
                     for (int i = 0; i < agents.size(); i++) {
                         add(new PandemicForwardModel(params, agents.size(), System.currentTimeMillis()));
                     }
                 }},
                 new PandemicForwardModel(params, agents.size(), params.getGameSeed()),
                 new PandemicGameState(params, agents.size()));
-=======
-    public PandemicGame(List<AbstractPlayer> agents, AbstractForwardModel model, AbstractGameState gameState) {
-        super(agents, model, gameState);
->>>>>>> b6fa33b0
     }
 
     public static void main(String[] args){
@@ -50,16 +38,8 @@
         players.add(new HumanGUIPlayer(ac));
 
         PandemicParameters params = new PandemicParameters("data/pandemic/");
-<<<<<<< HEAD
         PandemicGame game = new PandemicGame(players, params);
-        GUI gui = new PandemicGUI((PandemicGameState)game.getGameState(), ac);
-=======
-        AbstractForwardModel forwardModel = new PandemicForwardModel(params, players.size());
-        PandemicGameState gameState = new PandemicGameState(params, forwardModel, players.size());
-
-        PandemicGame game = new PandemicGame(players, forwardModel, gameState);
-        AbstractGUI gui = new PandemicGUI(gameState, ac);
->>>>>>> b6fa33b0
+        AbstractGUI gui = new PandemicGUI((PandemicGameState)game.getGameState(), ac);
         game.run(gui);
         System.out.println(game.gameState.getGameStatus());
 
