--- conflicted
+++ resolved
@@ -3,10 +3,7 @@
 import core.components.IDeck;
 import core.AbstractGameState;
 import core.observations.IPrintable;
-<<<<<<< HEAD
-=======
 import games.explodingkittens.ExplodingKittenTurnOrder;
->>>>>>> 16eb9da3
 import games.explodingkittens.ExplodingKittensGameState;
 
 import static games.explodingkittens.ExplodingKittensGameState.GamePhase.PlayerMove;
@@ -24,11 +21,7 @@
         boolean succes = sourceDeck.remove(card);
         targetDeck.add(card, targetIndex);
         ((ExplodingKittensGameState) gs).setGamePhase(PlayerMove);
-<<<<<<< HEAD
-        gs.getTurnOrder().endPlayerTurnStep(gs);
-=======
         ((ExplodingKittenTurnOrder)gs.getTurnOrder()).endPlayerTurnStep(gs);
->>>>>>> 16eb9da3
         return succes;
     }
 
