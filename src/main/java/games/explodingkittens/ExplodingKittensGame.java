--- conflicted
+++ resolved
@@ -1,45 +1,21 @@
 package games.explodingkittens;
 
-<<<<<<< HEAD
-import core.Game;
-import players.RandomPlayer;
-import players.AbstractPlayer;
-=======
 import core.AbstractGameState;
 import core.ForwardModel;
 import core.Game;
 import players.RandomPlayer;
 import core.AbstractPlayer;
->>>>>>> 16eb9da3
 
 import java.util.*;
 
 public class ExplodingKittensGame extends Game {
 
-<<<<<<< HEAD
-    public ExplodingKittensGame(List<AbstractPlayer> agents) {
-        super(agents);
-        ExplodingKittenParameters params = new ExplodingKittenParameters();
-        forwardModel = new ExplodingKittensForwardModel();
-        gameState = new ExplodingKittensGameState(params, forwardModel, agents.size());
-        ((ExplodingKittensGameState)gameState).setComponents(params);
-=======
     public ExplodingKittensGame(List<AbstractPlayer> agents, ForwardModel model, AbstractGameState gameState) {
         super(agents, model, gameState);
->>>>>>> 16eb9da3
     }
 
     public static void main(String[] args){
         ArrayList<AbstractPlayer> agents = new ArrayList<>();
-<<<<<<< HEAD
-        agents.add(new RandomPlayer(0));
-        agents.add(new RandomPlayer(1));
-        agents.add(new RandomPlayer(2));
-        agents.add(new RandomPlayer(3));
-
-        for (int i=0; i<1000; i++) {
-            Game game = new ExplodingKittensGame(agents);
-=======
         agents.add(new RandomPlayer());
         agents.add(new RandomPlayer());
         agents.add(new RandomPlayer());
@@ -50,7 +26,6 @@
 
         for (int i=0; i<1000; i++) {
             Game game = new ExplodingKittensGame(agents, forwardModel, new ExplodingKittensGameState(params, forwardModel, agents.size()));
->>>>>>> 16eb9da3
             game.run(null);
             ExplodingKittensGameState gameState = (ExplodingKittensGameState) game.getGameState();
 
@@ -59,12 +34,7 @@
             System.out.println(Arrays.toString(gameState.getPlayerResults()));
 
             for (int j = 0; j < gameState.getNPlayers(); j++){
-<<<<<<< HEAD
-                if (gameState.isPlayerAlive(j))
-                    System.out.println("Player " + j + " won");
-=======
                 System.out.println("Player " + j + ": " + gameState.getPlayerResults()[j]);
->>>>>>> 16eb9da3
             }
         }
     }
