--- conflicted
+++ resolved
@@ -26,12 +26,8 @@
     int[] playerTempuraAmount;
     int[] playerSashimiAmount;
     int[] playerDumplingAmount;
-<<<<<<< HEAD
-    Integer winningPlayer;
-=======
     int[] playerWasabiAvailable;
     int[] playerChopSticksAmount;
->>>>>>> 1ecd2e86
     /**
      * Constructor. Initialises some generic game state variables.
      *
@@ -162,20 +158,12 @@
         playerWasabiAvailable[playerId] = amount;
     }
 
-<<<<<<< HEAD
-    public void setWinningPlayer(int playerId){
-        winningPlayer = playerId;
-    }
-    
-    public Integer getWinningPlayer(){ return winningPlayer; }
-=======
     public void setPlayerChopSticksAmount(int playerId, int amount)
     {
         playerChopSticksAmount[playerId] = amount;
     }
 
 
->>>>>>> 1ecd2e86
 
     @Override
     protected ArrayList<Integer> _getUnknownComponentsIds(int playerId) {
