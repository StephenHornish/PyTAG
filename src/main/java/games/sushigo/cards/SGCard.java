package games.sushigo.cards;

import core.components.Card;
import core.components.Counter;
import games.sushigo.SGGameState;
import games.sushigo.SGParameters;

import java.util.HashSet;
import java.util.Objects;
import java.util.function.BiConsumer;
import java.util.function.Consumer;

public class SGCard extends Card {

    public enum SGCardType {
        Maki(new int[]{1,2,3}),
        Tempura,
        Sashimi,
        Dumpling,
        SquidNigiri,
        SalmonNigiri,
        EggNigiri,
        Wasabi,
        Chopsticks,
        Pudding(false);

        static {
            Tempura.onReveal = (gs, p) -> {
                // Adds points for pairs (/2)
                Counter amount = gs.getPlayedCardTypes(Tempura, p);
                int value = ((SGParameters)gs.getGameParameters()).valueTempuraPair * (amount.getValue() / 2);
                gs.addPlayerScore(p, value, Tempura);
            };
            Sashimi.onReveal = (gs, p) -> {
                // Adds points for triplets (/3)
                Counter amount = gs.getPlayedCardTypes(Sashimi, p);
                int value = ((SGParameters)gs.getGameParameters()).valueSashimiTriss * (amount.getValue() / 3);
                gs.addPlayerScore(p, value, Sashimi);
            };
            Dumpling.onReveal = (gs, p) -> {
                // Add points depending on how many were collected, parameter array used for increments
                Counter amount = gs.getPlayedCardTypes(Dumpling, p);
                int idx = Math.min(amount.getValue(), ((SGParameters)gs.getGameParameters()).valueDumpling.length)-1;
                int value = ((SGParameters)gs.getGameParameters()).valueDumpling[idx];
                gs.addPlayerScore(p, value, Dumpling);
            };
            SquidNigiri.onReveal = (gs, p) -> {
                // Gives points, more if played on Wasabi
                int value = ((SGParameters)gs.getGameParameters()).valueSquidNigiri;
                if (gs.getPlayedCardTypes()[p].get(Wasabi).getValue() > 0) {
                    value *= ((SGParameters)gs.getGameParameters()).multiplierWasabi;
                    gs.getPlayedCardTypes()[p].get(Wasabi).decrement(1);
                }
                gs.addPlayerScore(p, value, SquidNigiri);
            };
            SalmonNigiri.onReveal = (gs, p) -> {
                // Gives points, more if played on Wasabi
                int value = ((SGParameters)gs.getGameParameters()).valueSalmonNigiri;
                if (gs.getPlayedCardTypes()[p].get(Wasabi).getValue() > 0) {
                    value *= ((SGParameters)gs.getGameParameters()).multiplierWasabi;
                    gs.getPlayedCardTypes()[p].get(Wasabi).decrement(1);
                }
                gs.addPlayerScore(p, value, SalmonNigiri);
            };
            EggNigiri.onReveal = (gs, p) -> {
                // Gives points, more if played on Wasabi
                int value = ((SGParameters) gs.getGameParameters()).valueEggNigiri;
                if (gs.getPlayedCardTypes()[p].get(Wasabi).getValue() > 0) {
                    value *= ((SGParameters)gs.getGameParameters()).multiplierWasabi;
                    gs.getPlayedCardTypes()[p].get(Wasabi).decrement(1);
                }
                gs.addPlayerScore(p, value, EggNigiri);
            };

            Maki.onRoundEnd = gs -> {
                // Gives points to the player that has the most Maki rolls, and also to second most

                // Calculate who has the most points and who has the second most points
                int most = 0;
                int secondMost = 0;
                HashSet<Integer> mostPlayers = new HashSet<>();
                HashSet<Integer> secondPlayers = new HashSet<>();
                for (int i = 0; i < gs.getNPlayers(); i++) {
                    int nMakiRolls = gs.getPlayedCardTypes()[i].get(Maki).getValue();

                    if (nMakiRolls > most) {
                        secondMost = most;
                        secondPlayers.clear();
                        secondPlayers.addAll(mostPlayers);

                        most = nMakiRolls;
                        mostPlayers.clear();
                        mostPlayers.add(i);
                    }
                    else if (nMakiRolls == most && nMakiRolls != 0) mostPlayers.add(i);
                    else if (nMakiRolls > secondMost) {
                        secondMost = nMakiRolls;
                        secondPlayers.clear();
                        secondPlayers.add(i);
                    } else if (nMakiRolls == secondMost && nMakiRolls != 0) secondPlayers.add(i);
                }

                // Calculate the score each player gets and award the points
                SGParameters parameters = (SGParameters) gs.getGameParameters();
                int mostScore = parameters.valueMakiMost;
                int secondScore = parameters.valueMakiSecond;
                if (!mostPlayers.isEmpty()) {
                    // Best score is split among the tied players with no remainder
                    mostScore /= mostPlayers.size();
                    for (Integer mostPlayer : mostPlayers) {
                        gs.addPlayerScore(mostPlayer, mostScore, Maki);
                        if (gs.getCoreGameParameters().recordEventHistory) {
                            gs.logEvent("Player " + mostPlayer + " scores " + mostScore + " from Maki rolls (most:" + most + ")");
                        }
                    }
                }
                if (!secondPlayers.isEmpty() && mostPlayers.size() == 1) {
                    // Second-best score is split among the tied players with no remainder, only awarded if no ties for most
                    secondScore /= secondPlayers.size();
                    for (Integer secondPlayer : secondPlayers) {
                        gs.addPlayerScore(secondPlayer, secondScore, Maki);
                        if (gs.getCoreGameParameters().recordEventHistory) {
                            gs.logEvent("Player " + secondPlayer + " scores " + secondScore + " from Maki rolls (second most:" + secondMost + ")");
                        }
                    }
                }
            };

            Pudding.onGameEnd = gs -> {
                // Gives points at the end for most pudding cards. Points lost for least pudding cards (not in 2-player games)
                SGParameters parameters = (SGParameters) gs.getGameParameters();

                //Calculate who has the most points and who has the least points
                int best = gs.getPlayedCardTypes()[0].get(Pudding).getValue();
                int worst = best;
                HashSet<Integer> mostPlayers = new HashSet<>();
                HashSet<Integer> leastPlayers = new HashSet<>();
                for (int i = 0; i < gs.getNPlayers(); i++) {
                    int nPuddings = gs.getPlayedCardTypes()[i].get(Pudding).getValue();

                    if (nPuddings > best) {
                        best = nPuddings;
                        mostPlayers.clear();
                        mostPlayers.add(i);
                    }
                    else if (nPuddings == best && nPuddings != 0) mostPlayers.add(i);
                    if (nPuddings < worst) {
                        worst = nPuddings;
                        leastPlayers.clear();
                        leastPlayers.add(i);
                    } else if (nPuddings == worst) leastPlayers.add(i);
                }
                if (best > worst) {

                    // Calculate the score each player gets, only if there's a difference in number of puddings, otherwise no one gets points
                    int mostScore = parameters.valuePuddingMost;
                    int leastScore = parameters.valuePuddingLeast;
                    if (!mostPlayers.isEmpty()) {
                        // Best score is split among the tied players with no remainder
                        mostScore /= mostPlayers.size();
                        for (Integer mostPlayer : mostPlayers) {
                            gs.addPlayerScore(mostPlayer, mostScore, Pudding);
                            if (gs.getCoreGameParameters().recordEventHistory) {
                                gs.logEvent("Player " + mostPlayer + " scores " + mostScore + " from Puddings (most:" + best + ")");
                            }
                        }
                    }
                    if (!leastPlayers.isEmpty() && gs.getNPlayers() > 2) {
                        // Least score is split among the tied players with no remainder, only awarded in games with more than 2 players
                        leastScore /= leastPlayers.size();
                        for (Integer leastPlayer : leastPlayers) {
                            gs.addPlayerScore(leastPlayer, leastScore, Pudding);
                            if (gs.getCoreGameParameters().recordEventHistory) {
                                gs.logEvent("Player " + leastPlayer + " scores " + leastScore + " from Puddings (least:" + worst + ")");
                            }
                        }
                    }
                }
            };
        }

        private BiConsumer<SGGameState, Integer> onReveal;  // effectively final, should not be modified
        private Consumer<SGGameState> onRoundEnd, onGameEnd;  // effectively final, should not be modified
        private boolean discardedBetweenRounds = true;
        private int[] iconCountVariation = new int[]{1};
        SGCardType() {}
        SGCardType(boolean discardedBetweenRounds) {
            this.discardedBetweenRounds = discardedBetweenRounds;
        }
        SGCardType(int[] iconCountVariation) {
            this.iconCountVariation = iconCountVariation;
        }

        public void onReveal(SGGameState gs, int playerId) {
            if (onReveal != null) onReveal.accept(gs, playerId);
        }

        public void onRoundEnd(SGGameState gs) {
            if (onRoundEnd != null) onRoundEnd.accept(gs);
        }

        public void onGameEnd(SGGameState gs) {
            if (onGameEnd != null) onGameEnd.accept(gs);
        }

        public boolean isDiscardedBetweenRounds() {
            return discardedBetweenRounds;
        }

        public int[] getIconCountVariation() {
            return iconCountVariation;
        }
    }

    public final SGCardType type;
<<<<<<< HEAD
=======
    public final int count;  // Number of tokens of this type on the card. 1 by default, could be 1, 2, 3 for Makis
>>>>>>> b25a4283

    public SGCard(SGCardType type)
    {
        super(type.toString());
        this.type = type;
        this.count = 1;
    }

    public SGCard(SGCardType type, int count)
    {
        super(type.toString());
        this.type = type;
        this.count = count;
    }

    @Override
    public Card copy() {
        return this; // immutable
    }

    @Override
    public String toString() {
        return type.toString() + (count>1? "-" + count : "");
    }

    @Override
    public boolean equals(Object o) {
        if (this == o) return true;
        if (!(o instanceof SGCard)) return false;
        if (!super.equals(o)) return false;
        SGCard sgCard = (SGCard) o;
        return count == sgCard.count && type == sgCard.type;
    }

    @Override
    public int hashCode() {
        return Objects.hash(super.hashCode(), type, count);
    }
}<|MERGE_RESOLUTION|>--- conflicted
+++ resolved
@@ -213,10 +213,7 @@
     }
 
     public final SGCardType type;
-<<<<<<< HEAD
-=======
     public final int count;  // Number of tokens of this type on the card. 1 by default, could be 1, 2, 3 for Makis
->>>>>>> b25a4283
 
     public SGCard(SGCardType type)
     {
