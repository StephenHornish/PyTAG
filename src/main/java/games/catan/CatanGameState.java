--- conflicted
+++ resolved
@@ -369,7 +369,14 @@
         return settlements;
     }
 
-<<<<<<< HEAD
+    public int getLongestRoadOwner(){
+        return longestRoad;
+    }
+
+    public int getLongestRoadLength(){
+        return longestRoadLength;
+    }
+
     public ArrayList<Settlement> getPlayersSettlements(int playerId){
         ArrayList<Settlement> playerSettlements = new ArrayList<>();
         ArrayList<Settlement> allSettlements = getSettlements();
@@ -379,14 +386,6 @@
             }
         }
         return playerSettlements;
-=======
-    public int getLongestRoadOwner(){
-        return longestRoad;
-    }
-
-    public int getLongestRoadLength(){
-        return longestRoadLength;
->>>>>>> e88255be
     }
 
     /* checks if given resources cover the price or not */
