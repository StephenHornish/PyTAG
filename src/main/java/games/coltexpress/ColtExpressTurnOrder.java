package games.coltexpress;

import core.AbstractGameState;
<<<<<<< HEAD
import core.actions.AbstractAction;
import games.coltexpress.cards.RoundCard;
import core.turnorders.TurnOrder;
=======
import core.turnorders.TurnOrder;
import games.coltexpress.cards.roundcards.EndCardMarshallsRevenge;
import games.coltexpress.cards.roundcards.RoundCard;
import games.coltexpress.cards.roundcards.RoundCardBridge;
>>>>>>> 5afafa82
import utilities.Utils;

import java.util.ArrayList;
import java.util.List;
import java.util.Random;

import static utilities.Utils.GameResult.GAME_ONGOING;
import static core.CoreConstants.VERBOSE;

<<<<<<< HEAD

public class ColtExpressTurnOrder extends TurnOrder {
=======

public class ColtExpressTurnOrder extends TurnOrder {

    List<RoundCard> rounds = new ArrayList<>(5);
    private int firstPlayerOfRound = 0;

    private int currentRoundIndex = 0;
    private int currentRoundCardIndex = 0;
    private RoundCard.TurnType currentTurnType;
    private boolean firstAction=true;
    private int direction = 1;

    private boolean evalPhase = false;
>>>>>>> 5afafa82

    List<RoundCard> rounds;
    private int firstPlayerOfRound = 0;

    private int currentRoundIndex = 0;
    private int currentRoundCardIndex = 0;
    private RoundCard.TurnType currentTurnType;
    private int direction = 1;

    private boolean firstAction = true;
    private boolean evalPhase = false;

    public ColtExpressTurnOrder(int nPlayers, ColtExpressParameters cep){
        super(nPlayers, cep.nMaxRounds);
        setStartingPlayer(0);
<<<<<<< HEAD
        setupRounds(nPlayers, nMaxRounds, cep);
    }

    private ColtExpressTurnOrder(int nPlayers, int nMaxRounds) {
        super(nPlayers, nMaxRounds);
    }

    private void setupRounds(int nPlayers, int nMaxRounds, ColtExpressParameters cep){
        rounds = new ArrayList<>(nMaxRounds);

        // Add random round cards
        ArrayList<Integer> availableRounds = new ArrayList<>();
        for (int i = 0; i < cep.roundCards.length; i++) {
            availableRounds.add(i);
        }
        Random r = new Random(cep.getGameSeed());
        for (int i = 0; i < nMaxRounds-1; i++) {
            int choice = r.nextInt(availableRounds.size());
            rounds.add(getRoundCard(cep, choice, nPlayers));
            availableRounds.remove(Integer.valueOf(choice));
        }

        // Add 1 random end round card
        rounds.add(getRandomEndRoundCard(cep));
    }


=======
        rounds.add(new RoundCardBridge(nPlayers));
        rounds.add(new RoundCardBridge(nPlayers));
        rounds.add(new RoundCardBridge(nPlayers));
        rounds.add(new RoundCardBridge(nPlayers));
        rounds.add(new EndCardMarshallsRevenge());
    }

>>>>>>> 5afafa82
    public int getCurrentRoundIndex(){return currentRoundIndex;}
    public int getCurrentRoundCardIndex(){return currentRoundCardIndex;}

    private void initRound(RoundCard round, int turn){
<<<<<<< HEAD
        currentTurnType = round.getTurnTypes()[turn];
        switch (round.getTurnTypes()[turn]){
=======
        currentTurnType = round.turnTypes[turn];
        switch (round.turnTypes[turn]){
>>>>>>> 5afafa82
            case NormalTurn:
            case DoubleTurn:
            case HiddenTurn:
                direction = 1;
                break;
            case ReverseTurn:
                direction = -1;
                break;
            default:
                throw new IllegalArgumentException("unknown turn type " + currentTurnType.toString());
        }
    }

    public boolean isHiddenTurn(){
        return currentTurnType == RoundCard.TurnType.HiddenTurn;
    }

    public RoundCard.TurnType getCurrentTurnType(){
        return currentTurnType;
    }

    @Override
    public void endPlayerTurn(AbstractGameState gameState) {
        turnCounter++;
        turnOwner = nextPlayer(gameState);

        if (VERBOSE)
            System.out.println("Next Player: " + turnOwner);
    }

    @Override
    public int nextPlayer(AbstractGameState gameState) {
<<<<<<< HEAD
        if (gameState.getGamePhase() != ColtExpressGameState.ColtExpressGamePhase.PlanActions)
=======
        if (((ColtExpressGameState) gameState).getGamePhase() != ColtExpressGameState.ColtExpressGamePhase.PlanActions)
>>>>>>> 5afafa82
            return (turnOwner+direction) % nPlayers;

        if (currentTurnType== RoundCard.TurnType.DoubleTurn)
        {
            if (firstAction) {
                firstAction = false;
                return turnOwner;
            }
        }

        firstAction = true;
        int tmp = (turnOwner+direction) % nPlayers;
        if (tmp == firstPlayerOfRound){
            currentRoundIndex++;
<<<<<<< HEAD
            if (currentRoundIndex < rounds.get(currentRoundCardIndex).getTurnTypes().length)
                initRound(rounds.get(currentRoundCardIndex), currentRoundIndex);
            else
                gameState.setGamePhase(ColtExpressGameState.ColtExpressGamePhase.ExecuteActions);
=======
            if (currentRoundIndex < rounds.get(currentRoundCardIndex).turnTypes.length)
                initRound(rounds.get(currentRoundCardIndex), currentRoundIndex);
            else
                ((ColtExpressGameState) gameState).setGamePhase(ColtExpressGameState.ColtExpressGamePhase.ExecuteActions);
>>>>>>> 5afafa82
        }
        return tmp;
    }

    @Override
    public void endRound(AbstractGameState gameState) {
<<<<<<< HEAD
=======

>>>>>>> 5afafa82
        if (nMaxRounds != -1 && roundCounter == nMaxRounds) gameState.setGameStatus(Utils.GameResult.GAME_END);
        else {
            turnCounter = 0;
            turnOwner = 0;
            while (gameState.getPlayerResults()[turnOwner] != GAME_ONGOING) {
                turnOwner = nextPlayer(gameState);
            }
        }
    }

    public void endRoundCard(AbstractGameState gameState){
        rounds.get(currentRoundCardIndex).endRoundCardEvent((ColtExpressGameState) gameState);
        currentRoundCardIndex++;
        if (currentRoundCardIndex < rounds.size()) {
            firstPlayerOfRound = (firstPlayerOfRound + 1) % nPlayers;
            turnCounter = 0;
            turnOwner = firstPlayerOfRound;
            initRound(rounds.get(currentRoundCardIndex), 0);
<<<<<<< HEAD
            gameState.setGamePhase(ColtExpressGameState.ColtExpressGamePhase.PlanActions);
=======
            ((ColtExpressGameState) gameState).setGamePhase(ColtExpressGameState.ColtExpressGamePhase.PlanActions);
            ((ColtExpressGameState) gameState).distributeCards();
>>>>>>> 5afafa82
        }
    }

    @Override
    public TurnOrder copy() {
<<<<<<< HEAD
        ColtExpressTurnOrder to = new ColtExpressTurnOrder(nPlayers, nMaxRounds);
        copyTo(to);
        throw new IllegalArgumentException("ColtExpressTurnOrder.copy not implemented yet");
    }

    public String toString(){
        StringBuilder sb = new StringBuilder();
        sb.append("ColtExpressTurnOrder: ");
        int i = 0;
        for (RoundCard round : rounds){
            if (i == currentRoundCardIndex) {
                sb.append("->");
            }
            sb.append(round.toString());
            sb.append(", ");
            i++;
        }

        sb.deleteCharAt(sb.length()-2);
        return sb.toString();
    }


    /**
     * Helper getter methods for round card composition.
     */

    public RoundCard getRandomEndRoundCard(ColtExpressParameters cep) {
        int nEndCards = cep.endRoundCards.length;
        int choice = new Random(cep.getGameSeed()).nextInt(nEndCards);
        return getEndRoundCard(cep, choice);
    }

    public RoundCard getEndRoundCard(ColtExpressParameters cep, String key) {
        int idx = -1;
        int nEndCards = cep.endRoundCards.length;
        for (int i = 0; i < nEndCards; i++) {
            if (cep.endRoundCards[i].getKey().equals(key)) {
                idx = i;
                break;
            }
        }
        return getEndRoundCard(cep, idx);
    }

    public RoundCard getEndRoundCard(ColtExpressParameters cep, int idx) {
        if (idx >= 0 && idx < cep.endRoundCards.length) {
            RoundCard.TurnType[] turnTypes = cep.endRoundCards[idx].getTurnTypeSequence();
            AbstractAction event = cep.endRoundCards[idx].getEndCardEvent();
            return new RoundCard(turnTypes, event);
        }
        return null;
    }


    public RoundCard getRandomRoundCard(ColtExpressParameters cep, int nPlayers, int seed) {
        int nEndCards = cep.roundCards.length;
        int choice = new Random(seed).nextInt(nEndCards);
        return getRoundCard(cep, choice, nPlayers);
    }

    public RoundCard getRoundCard(ColtExpressParameters cep, String key, int nPlayers) {
        int idx = -1;
        int nEndCards = cep.roundCards.length;
        for (int i = 0; i < nEndCards; i++) {
            if (cep.roundCards[i].getKey().equals(key)) {
                idx = i;
                break;
            }
        }
        return getRoundCard(cep, idx, nPlayers);
    }

    public RoundCard getRoundCard(ColtExpressParameters cep, int idx, int nPlayers) {
        if (idx >= 0 && idx < cep.roundCards.length) {
            RoundCard.TurnType[] turnTypes = cep.roundCards[idx].getTurnTypeSequence(nPlayers);
            AbstractAction event = cep.roundCards[idx].getEndCardEvent();
            return new RoundCard(turnTypes, event);
        }
        return null;
=======
        ColtExpressTurnOrder to = new ColtExpressTurnOrder(nPlayers);
        copyTo(to);
        throw new IllegalArgumentException("ColtExpressTurnOrder.copy not implemented yet");
    }

    public String toString(){
        StringBuilder sb = new StringBuilder();
        sb.append("ColtExpressTurnOrder: ");
        int i = 0;
        for (RoundCard round : rounds){
            if (i == currentRoundCardIndex) {
                sb.append("->");
            }
            sb.append(round.toString());
            sb.append(", ");
            i++;
        }

        sb.deleteCharAt(sb.length()-2);
        return sb.toString();
>>>>>>> 5afafa82
    }

}<|MERGE_RESOLUTION|>--- conflicted
+++ resolved
@@ -1,16 +1,9 @@
 package games.coltexpress;
 
 import core.AbstractGameState;
-<<<<<<< HEAD
 import core.actions.AbstractAction;
 import games.coltexpress.cards.RoundCard;
 import core.turnorders.TurnOrder;
-=======
-import core.turnorders.TurnOrder;
-import games.coltexpress.cards.roundcards.EndCardMarshallsRevenge;
-import games.coltexpress.cards.roundcards.RoundCard;
-import games.coltexpress.cards.roundcards.RoundCardBridge;
->>>>>>> 5afafa82
 import utilities.Utils;
 
 import java.util.ArrayList;
@@ -20,24 +13,8 @@
 import static utilities.Utils.GameResult.GAME_ONGOING;
 import static core.CoreConstants.VERBOSE;
 
-<<<<<<< HEAD
 
 public class ColtExpressTurnOrder extends TurnOrder {
-=======
-
-public class ColtExpressTurnOrder extends TurnOrder {
-
-    List<RoundCard> rounds = new ArrayList<>(5);
-    private int firstPlayerOfRound = 0;
-
-    private int currentRoundIndex = 0;
-    private int currentRoundCardIndex = 0;
-    private RoundCard.TurnType currentTurnType;
-    private boolean firstAction=true;
-    private int direction = 1;
-
-    private boolean evalPhase = false;
->>>>>>> 5afafa82
 
     List<RoundCard> rounds;
     private int firstPlayerOfRound = 0;
@@ -53,7 +30,6 @@
     public ColtExpressTurnOrder(int nPlayers, ColtExpressParameters cep){
         super(nPlayers, cep.nMaxRounds);
         setStartingPlayer(0);
-<<<<<<< HEAD
         setupRounds(nPlayers, nMaxRounds, cep);
     }
 
@@ -80,27 +56,12 @@
         rounds.add(getRandomEndRoundCard(cep));
     }
 
-
-=======
-        rounds.add(new RoundCardBridge(nPlayers));
-        rounds.add(new RoundCardBridge(nPlayers));
-        rounds.add(new RoundCardBridge(nPlayers));
-        rounds.add(new RoundCardBridge(nPlayers));
-        rounds.add(new EndCardMarshallsRevenge());
-    }
-
->>>>>>> 5afafa82
     public int getCurrentRoundIndex(){return currentRoundIndex;}
     public int getCurrentRoundCardIndex(){return currentRoundCardIndex;}
 
     private void initRound(RoundCard round, int turn){
-<<<<<<< HEAD
         currentTurnType = round.getTurnTypes()[turn];
         switch (round.getTurnTypes()[turn]){
-=======
-        currentTurnType = round.turnTypes[turn];
-        switch (round.turnTypes[turn]){
->>>>>>> 5afafa82
             case NormalTurn:
             case DoubleTurn:
             case HiddenTurn:
@@ -133,11 +94,7 @@
 
     @Override
     public int nextPlayer(AbstractGameState gameState) {
-<<<<<<< HEAD
         if (gameState.getGamePhase() != ColtExpressGameState.ColtExpressGamePhase.PlanActions)
-=======
-        if (((ColtExpressGameState) gameState).getGamePhase() != ColtExpressGameState.ColtExpressGamePhase.PlanActions)
->>>>>>> 5afafa82
             return (turnOwner+direction) % nPlayers;
 
         if (currentTurnType== RoundCard.TurnType.DoubleTurn)
@@ -152,27 +109,17 @@
         int tmp = (turnOwner+direction) % nPlayers;
         if (tmp == firstPlayerOfRound){
             currentRoundIndex++;
-<<<<<<< HEAD
             if (currentRoundIndex < rounds.get(currentRoundCardIndex).getTurnTypes().length)
                 initRound(rounds.get(currentRoundCardIndex), currentRoundIndex);
             else
                 gameState.setGamePhase(ColtExpressGameState.ColtExpressGamePhase.ExecuteActions);
-=======
-            if (currentRoundIndex < rounds.get(currentRoundCardIndex).turnTypes.length)
-                initRound(rounds.get(currentRoundCardIndex), currentRoundIndex);
-            else
-                ((ColtExpressGameState) gameState).setGamePhase(ColtExpressGameState.ColtExpressGamePhase.ExecuteActions);
->>>>>>> 5afafa82
+
         }
         return tmp;
     }
 
     @Override
     public void endRound(AbstractGameState gameState) {
-<<<<<<< HEAD
-=======
-
->>>>>>> 5afafa82
         if (nMaxRounds != -1 && roundCounter == nMaxRounds) gameState.setGameStatus(Utils.GameResult.GAME_END);
         else {
             turnCounter = 0;
@@ -191,18 +138,12 @@
             turnCounter = 0;
             turnOwner = firstPlayerOfRound;
             initRound(rounds.get(currentRoundCardIndex), 0);
-<<<<<<< HEAD
             gameState.setGamePhase(ColtExpressGameState.ColtExpressGamePhase.PlanActions);
-=======
-            ((ColtExpressGameState) gameState).setGamePhase(ColtExpressGameState.ColtExpressGamePhase.PlanActions);
-            ((ColtExpressGameState) gameState).distributeCards();
->>>>>>> 5afafa82
         }
     }
 
     @Override
     public TurnOrder copy() {
-<<<<<<< HEAD
         ColtExpressTurnOrder to = new ColtExpressTurnOrder(nPlayers, nMaxRounds);
         copyTo(to);
         throw new IllegalArgumentException("ColtExpressTurnOrder.copy not implemented yet");
@@ -283,28 +224,6 @@
             return new RoundCard(turnTypes, event);
         }
         return null;
-=======
-        ColtExpressTurnOrder to = new ColtExpressTurnOrder(nPlayers);
-        copyTo(to);
-        throw new IllegalArgumentException("ColtExpressTurnOrder.copy not implemented yet");
-    }
-
-    public String toString(){
-        StringBuilder sb = new StringBuilder();
-        sb.append("ColtExpressTurnOrder: ");
-        int i = 0;
-        for (RoundCard round : rounds){
-            if (i == currentRoundCardIndex) {
-                sb.append("->");
-            }
-            sb.append(round.toString());
-            sb.append(", ");
-            i++;
-        }
-
-        sb.deleteCharAt(sb.length()-2);
-        return sb.toString();
->>>>>>> 5afafa82
     }
 
 }