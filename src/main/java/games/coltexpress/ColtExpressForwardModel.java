--- conflicted
+++ resolved
@@ -8,12 +8,7 @@
 import games.coltexpress.components.Train;
 import games.coltexpress.ColtExpressParameters.CharacterType;
 
-<<<<<<< HEAD
-import java.util.Stack;
-import static utilities.CoreConstants.VERBOSE;
-=======
 import java.util.*;
->>>>>>> 48de139f
 
 import static utilities.CoreConstants.PARTIAL_OBSERVABLE;
 
@@ -50,14 +45,9 @@
     }
 
     @Override
-<<<<<<< HEAD
-    public void next(AbstractGameState gameState, IAction action) {
+    public void next(AbstractGameState gameState, AbstractAction action) {
+        ColtExpressGameState cegs = (ColtExpressGameState) gameState;
         ColtExpressTurnOrder ceto = (ColtExpressTurnOrder) gameState.getTurnOrder();
-        ColtExpressGameState cegs = (ColtExpressGameState) gameState;
-
-=======
-    public void next(AbstractGameState gameState, AbstractAction action) {
->>>>>>> 48de139f
         if (action != null) {
             if (VERBOSE)
                 System.out.println(action.toString());
@@ -83,11 +73,6 @@
 
     }
 
-<<<<<<< HEAD
-
-    private void checkWinningCondition(ColtExpressGameState gs) {
-
-=======
     public CharacterType pickRandomCharacterType(HashSet<CharacterType> characters){
         int size = characters.size();
         int item = rnd.nextInt(size);
@@ -100,7 +85,6 @@
             i++;
         }
         return null;
->>>>>>> 48de139f
     }
 
     public void pickCharacterType(CharacterType characterType, HashSet<CharacterType> characters){
