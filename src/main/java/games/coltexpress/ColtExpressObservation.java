package games.coltexpress;

<<<<<<< HEAD
import core.actions.IAction;
import core.observations.IObservation;
import core.observations.IPrintable;
=======
import core.interfaces.IObservation;
import core.interfaces.IPrintable;
>>>>>>> 73cbf022

public class ColtExpressObservation implements IPrintable, IObservation {


    public ColtExpressObservation(){
    }


    public void printToConsole() {

    }

    @Override
    public IObservation copy() {
        return null;
    }

    @Override
    public IObservation next(IAction action) {
        return null;
    }
}<|MERGE_RESOLUTION|>--- conflicted
+++ resolved
@@ -1,13 +1,8 @@
 package games.coltexpress;
 
-<<<<<<< HEAD
-import core.actions.IAction;
-import core.observations.IObservation;
-import core.observations.IPrintable;
-=======
+import core.actions.AbstractAction;
 import core.interfaces.IObservation;
 import core.interfaces.IPrintable;
->>>>>>> 73cbf022
 
 public class ColtExpressObservation implements IPrintable, IObservation {
 
@@ -26,7 +21,7 @@
     }
 
     @Override
-    public IObservation next(IAction action) {
+    public IObservation next(AbstractAction action) {
         return null;
     }
 }