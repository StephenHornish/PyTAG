--- conflicted
+++ resolved
@@ -12,12 +12,7 @@
 import java.util.List;
 import java.util.Random;
 
-<<<<<<< HEAD
-import static games.GameType.ColtExpress;
-import static games.GameType.Virus;
-=======
 import static games.GameType.*;
->>>>>>> 238f4ab1
 
 public class Game {
 
