package core;

import core.actions.AbstractAction;
import core.actions.ActionSpace;
import core.actions.DoNothing;
import core.interfaces.IExtendedSequence;
import core.interfaces.IPrintable;
import core.turnorders.ReactiveTurnOrder;
import evaluation.listeners.IGameListener;
import evaluation.metrics.Event;
import evaluation.summarisers.TAGNumericStatSummary;
import games.GameType;
import games.catan.CatanStateFeatures;
import gui.AbstractGUIManager;
import gui.GUI;
import gui.GamePanel;
import io.humble.video.*;
import io.humble.video.awt.MediaPictureConverter;
import io.humble.video.awt.MediaPictureConverterFactory;
import players.human.ActionController;
import players.human.HumanConsolePlayer;
import players.human.HumanGUIPlayer;
import players.mcts.MCTSParams;
import players.mcts.MCTSPlayer;
import utilities.Pair;
import utilities.Utils;

import javax.swing.*;
import java.awt.*;
import java.awt.image.BufferedImage;
import java.io.IOException;
import java.util.ArrayList;
import java.util.Collections;
import java.util.List;
import java.util.Stack;
import java.util.concurrent.atomic.AtomicInteger;

import static utilities.Utils.componentToImage;

public class Game {

    private static final AtomicInteger idFountain = new AtomicInteger(0);
    // Type of game
    private final GameType gameType;
    public boolean paused;
    // List of agents/players that play this game.
    protected List<AbstractPlayer> players;
    // Real game state and forward model
    protected AbstractGameState gameState;
    protected AbstractForwardModel forwardModel;
    private List<IGameListener> listeners = new ArrayList<>();

    /* Game Statistics */
    private int lastPlayer; // used to track actions per 'turn'
    private JFrame frame;
    // Timers for various function calls
    private double nextTime, copyTime, agentTime, actionComputeTime;
    // Keeps track of action spaces for each game tick, pairs of (player ID, #actions)
    private ArrayList<Pair<Integer, Integer>> actionSpaceSize;
    // Number of times an agent is asked for decisions
    private int nDecisions;
    // Number of actions taken in a turn by a player
    private int nActionsPerTurn, nActionsPerTurnSum, nActionsPerTurnCount;
    private boolean pause, stop;
    private boolean debug = false;
    // Video recording
    private Rectangle areaBounds;
    private MediaPictureConverter converter = null;
    private MediaPacket packet;
    private MediaPicture picture;
    private Encoder encoder;
    private Muxer muxer;
    private boolean recordingVideo = false;
    String fileName = "output.mp4";
    String formatName = "mp4";
    String codecName = null;
    int snapsPerSecond = 10;
    private int turnPause;

    /**
     * Game constructor. Receives a list of players, a forward model and a game state. Sets unique and final
     * IDs to all players in the game, and performs initialisation of the game state and forward model objects.
     *
     * @param players   - players taking part in this game.
     * @param realModel - forward model used to apply game rules.
     * @param gameState - object used to track the state of the game in a moment in time.
     */
    public Game(GameType type, List<AbstractPlayer> players, AbstractForwardModel realModel, AbstractGameState gameState) {
        this.gameType = type;
        this.gameState = gameState;
        this.forwardModel = realModel;
        reset(players);
    }

    /**
     * Game constructor. Receives a forward model and a game state.
     * Performs initialisation of the game state and forward model objects.
     *
     * @param model     - forward model used to apply game rules.
     * @param gameState - object used to track the state of the game in a moment in time.
     */
    public Game(GameType type, AbstractForwardModel model, AbstractGameState gameState) {
        this.gameType = type;
        this.forwardModel = model;
        this.gameState = gameState;
        reset(Collections.emptyList(), gameState.gameParameters.randomSeed);
    }

    /**
     * Runs one game.
     *
     * @param gameToPlay          - game to play
     * @param players             - list of players for the game
     * @param seed                - random seed for the game
     * @param randomizeParameters - if true, parameters are randomized for each run of each game (if possible).
     * @return - game instance created for the run
     */
    public static Game runOne(GameType gameToPlay, String parameterConfigFile, List<AbstractPlayer> players, long seed,
                              boolean randomizeParameters, List<IGameListener> listeners, ActionController ac, int turnPause) {
        // Creating game instance (null if not implemented)
        Game game;
        if (parameterConfigFile != null) {
            AbstractParameters params = AbstractParameters.createFromFile(gameToPlay, parameterConfigFile);
            game = gameToPlay.createGameInstance(players.size(), seed, params);
        } else game = gameToPlay.createGameInstance(players.size(), seed);
        if (game != null) {
            if (listeners != null)
                listeners.forEach(game::addListener);

            // Randomize parameters
            if (randomizeParameters) {
                AbstractParameters gameParameters = game.getGameState().getGameParameters();
                gameParameters.randomize();
                System.out.println("Parameters: " + gameParameters);
            }

            // Reset game instance, passing the players for this game
            game.reset(players);
            game.setTurnPause(turnPause);

            if (ac != null) {
                // We spawn the GUI off in another thread

                GUI frame = new GUI();
                GamePanel gamePanel = new GamePanel();
                frame.setContentPane(gamePanel);

                AbstractGUIManager gui = gameToPlay.createGUIManager(gamePanel, game, ac);

                frame.setFrameProperties();
                frame.validate();
                frame.pack();

                // Video recording setup
                if (game.recordingVideo) {
                    game.areaBounds = new Rectangle(0, 0, frame.getWidth(), frame.getHeight());
                    game.setupVideoRecording(game.fileName, game.formatName, game.codecName, game.snapsPerSecond);
                }

                Timer guiUpdater = new Timer((int) game.getCoreParameters().frameSleepMS, event -> game.updateGUI(gui, frame));
                guiUpdater.start();

                game.run();
                guiUpdater.stop();
                // and update GUI to final game state
                game.updateGUI(gui, frame);

            } else {

                // Run!
                game.run();
            }
        } else {
            System.out.println("Error game: " + gameToPlay);
        }

        return game;
    }

    /**
     * Runs several games with a given random seed.
     *
     * @param gamesToPlay         - list of games to play.
     * @param players             - list of players for the game.
     * @param nRepetitions        - number of repetitions of each game.
     * @param seed                - random seed for all games. If null, a new random seed is used for each game.
     * @param randomizeParameters - if true, game parameters are randomized for each run of each game (if possible).
     * @param detailedStatistics  - if true, detailed statistics are printed, otherwise just average of wins
     */
    public static void runMany(List<GameType> gamesToPlay, List<AbstractPlayer> players, Long seed,
                               int nRepetitions, boolean randomizeParameters,
                               boolean detailedStatistics, List<IGameListener> listeners, int turnPause) {
        int nPlayers = players.size();

        // Save win rate statistics over all games
        TAGNumericStatSummary[] overall = new TAGNumericStatSummary[nPlayers];
        String[] agentNames = new String[nPlayers];
        for (int i = 0; i < nPlayers; i++) {
            String[] split = players.get(i).getClass().toString().split("\\.");
            String agentName = split[split.length - 1] + "-" + i;
            overall[i] = new TAGNumericStatSummary("Overall " + agentName);
            agentNames[i] = agentName;
        }

        // For each game...
        for (GameType gt : gamesToPlay) {

            // Save win rate statistics over all repetitions of this game
            TAGNumericStatSummary[] statSummaries = new TAGNumericStatSummary[nPlayers];
            for (int i = 0; i < nPlayers; i++) {
                statSummaries[i] = new TAGNumericStatSummary("{Game: " + gt.name() + "; Player: " + agentNames[i] + "}");
            }

            // Play n repetitions of this game and record player results
            Game game = null;
            int offset = 0;
            for (int i = 0; i < nRepetitions; i++) {
                Long s = seed;
                if (s == null) s = System.currentTimeMillis();
                s += offset;
                game = runOne(gt, null, players, s, randomizeParameters, listeners, null, turnPause);
                if (game != null) {
                    recordPlayerResults(statSummaries, game);
                    offset = game.getGameState().getRoundCounter() * game.getGameState().getNPlayers();
                } else {
                    break;
                }
                // System.out.println("Game " + i + "/" + nRepetitions);
            }

            if (game != null) {
                System.out.println("---------------------");
                for (int i = 0; i < nPlayers; i++) {
                    // Print statistics for this game
                    if (detailedStatistics) {
                        System.out.println(statSummaries[i].toString());
                    } else {
                        System.out.println(statSummaries[i].name + ": " + statSummaries[i].mean() + " (n=" + statSummaries[i].n() + ")");
                    }

                    // Record in overall statistics
                    overall[i].add(statSummaries[i]);
                }
            }
        }

        // Print final statistics
        System.out.println("\n=====================\n");
        for (int i = 0; i < nPlayers; i++) {
            // Print statistics for this game
            if (detailedStatistics) {
                System.out.println(overall[i].toString());
            } else {
                System.out.println(overall[i].name + ": " + overall[i].mean());
            }
        }
    }

    /**
     * Runs several games with a set of random seeds, one for each repetition of a game.
     *
     * @param gamesToPlay         - list of games to play.
     * @param players             - list of players for the game.
     * @param nRepetitions        - number of repetitions of each game.
     * @param seeds               - random seeds array, one for each repetition of a game.
     * @param ac                  - action controller for GUI interactions, null if playing without visuals.
     * @param randomizeParameters - if true, game parameters are randomized for each run of each game (if possible).
     */
    public static void runMany(List<GameType> gamesToPlay, List<AbstractPlayer> players, int nRepetitions,
                               long[] seeds, ActionController ac, boolean randomizeParameters, List<IGameListener> listeners, int turnPause) {
        int nPlayers = players.size();

        // Save win rate statistics over all games
        TAGNumericStatSummary[] overall = new TAGNumericStatSummary[nPlayers];
        for (int i = 0; i < nPlayers; i++) {
            overall[i] = new TAGNumericStatSummary("Overall Player " + i);
        }

        // For each game...
        for (GameType gt : gamesToPlay) {

            // Save win rate statistics over all repetitions of this game
            TAGNumericStatSummary[] statSummaries = new TAGNumericStatSummary[nPlayers];
            for (int i = 0; i < nPlayers; i++) {
                statSummaries[i] = new TAGNumericStatSummary("Game: " + gt.name() + "; Player: " + i);
            }

            // Play n repetitions of this game and record player results
            for (int i = 0; i < nRepetitions; i++) {
                Game game = runOne(gt, null, players, seeds[i], randomizeParameters, listeners, null, turnPause);
                if (game != null) {
                    recordPlayerResults(statSummaries, game);
                }
            }

            for (int i = 0; i < nPlayers; i++) {
                // Print statistics for this game
                System.out.println(statSummaries[i].toString());

                // Record in overall statistics
                overall[i].add(statSummaries[i]);
            }
        }

        // Print final statistics
        System.out.println("\n---------------------\n");
        for (int i = 0; i < nPlayers; i++) {
            // Print statistics for this game
            System.out.println(overall[i].toString());
        }
    }

    /**
     * Records statistics of given game into the given StatSummary objects. Only WIN, LOSE or DRAW are valid results
     * recorded.
     *
     * @param statSummaries - object recording statistics
     * @param game          - finished game
     */
    public static void recordPlayerResults(TAGNumericStatSummary[] statSummaries, Game game) {
        int nPlayers = statSummaries.length;
        CoreConstants.GameResult[] results = game.getGameState().getPlayerResults();
        for (int p = 0; p < nPlayers; p++) {
            if (results[p] == CoreConstants.GameResult.WIN_GAME || results[p] == CoreConstants.GameResult.LOSE_GAME || results[p] == CoreConstants.GameResult.DRAW_GAME) {
                statSummaries[p].add(results[p].value);
            }
        }
    }

    public void setTurnPause(int turnPause) {
        this.turnPause = turnPause;
    }

    /**
     * Performs GUI update.
     *
     * @param gui - gui to update.
     */
    private void updateGUI(AbstractGUIManager gui, JFrame frame) {
        // synchronise on game to avoid updating GUI in middle of action being taken
        AbstractGameState gameState = getGameState();
        int currentPlayer = gameState.getCurrentPlayer();
        AbstractPlayer player = getPlayers().get(currentPlayer);
        if (gui != null) {
            gui.update(player, gameState, isHumanToMove());
            frame.repaint();
            videoRecordFrame(frame);
        }
    }

    public final void reset(List<AbstractPlayer> players) {
        reset(players, gameState.gameParameters.randomSeed);
    }

    /**
     * Resets the game. Sets up the game state to the initial state as described by game rules, assigns players
     * and their IDs, and initialises all players.
     *
     * @param players       - new players for the game
     * @param newRandomSeed - random seed is updated in the game parameters object and used throughout the game.
     */
    public final void reset(List<AbstractPlayer> players, long newRandomSeed) {
        gameState.reset(newRandomSeed);
        forwardModel.abstractSetup(gameState);
        if (players.size() == gameState.getNPlayers()) {
            this.players = players;
        } else if (players.isEmpty()) {
            // keep existing players
        } else
            throw new IllegalArgumentException("PlayerList provided to Game.reset() must be empty, or have the same number of entries as there are players");
        int id = 0;
        if (this.players != null)
            for (AbstractPlayer player : this.players) {
                // Create a FM copy for this player (different random seed)
                player.setForwardModel(this.forwardModel.copy());
                // Create initial state observation
                AbstractGameState observation = gameState.copy(id);
                // Give player their ID
                player.playerID = id++;
                // Allow player to initialize

                player.initializePlayer(observation);
            }
        int gameID = idFountain.incrementAndGet();
        gameState.setGameID(gameID);
        resetStats();
    }

    /**
     * All timers and game tick set to 0.
     */
    public void resetStats() {
        nextTime = 0;
        copyTime = 0;
        agentTime = 0;
        actionComputeTime = 0;
        nDecisions = 0;
        actionSpaceSize = new ArrayList<>();
        nActionsPerTurnSum = 0;
        nActionsPerTurn = 1;
        nActionsPerTurnCount = 0;
        lastPlayer = -1;
    }

    /**
     * Runs the game,
     */
    public final void run() {

        listeners.forEach(l -> l.onEvent(Event.createEvent(Event.GameEvent.ABOUT_TO_START, gameState)));

        boolean firstEnd = true;

        while (gameState.isNotTerminal() && !stop) {

            synchronized (this) {

                // Now synchronized with possible intervention from the GUI
                // This is only relevant if the game has been paused...so should not affect
                // performance in non-GUI situations
                try {
                    while (pause && !isHumanToMove()) {
                        wait();
                    }
                } catch (InterruptedException e) {
                    // Meh.
                }
                int activePlayer = gameState.getCurrentPlayer();
                if (debug) System.out.printf("Entered synchronized block in Game for player %s%n", activePlayer);

                AbstractPlayer currentPlayer = players.get(activePlayer);

                // we check via a volatile boolean, otherwise GUI button presses do not trigger this
                // as the JVM hoists pause and isHumanToMove() ouside the while loop on the basis that
                // they cannot be changed in this thread....


                /*
                 * The Game is responsible for tracking the players and the current game state
                 * It is important that the Game never passes the main AbstractGameState to the individual players,
                 * but instead always uses copy(playerId) to both:
                 * i) shuffle any hidden data they cannot see
                 * ii) ensure that any changes the player makes to the game state do not affect the genuine game state
                 *
                 * Players should never have access to the Game, or the main AbstractGameState, or to each other!
                 */

                // Get player to ask for actions next (This horrendous line is for backwards compatibility).
                boolean reacting = (gameState instanceof AbstractGameStateWithTurnOrder && ((AbstractGameStateWithTurnOrder)gameState).getTurnOrder() instanceof ReactiveTurnOrder
                        && ((ReactiveTurnOrder) ((AbstractGameStateWithTurnOrder)gameState).getTurnOrder()).getReactivePlayers().size() > 0);

                // Check if this is the same player as last, count number of actions per turn
                if (!reacting) {
                    if (currentPlayer != null && activePlayer == lastPlayer) {
                        nActionsPerTurn++;
                    } else {
                        nActionsPerTurnSum += nActionsPerTurn;
                        nActionsPerTurn = 1;
                        nActionsPerTurnCount++;
                    }
                }

                if (gameState.isNotTerminal()) {

                    if (debug) System.out.printf("Invoking oneAction from Game for player %d%n", activePlayer);
                    oneAction();

                } else {
                    if (firstEnd) {
                        if (gameState.coreGameParameters.verbose) {
                            System.out.println("Ended");
                        }
                        terminate();
                        firstEnd = false;
                    }
                }

                if (debug) System.out.println("Exiting synchronized block in Game");
            }
        }
        if (firstEnd) {
            if (gameState.coreGameParameters.verbose) {
                System.out.println("Ended");
            }
            terminate();
        }
    }

    public final boolean isHumanToMove() {
        int activePlayer = gameState.getCurrentPlayer();
        return this.getPlayers().get(activePlayer) instanceof HumanGUIPlayer;
    }

    public final AbstractAction oneAction() {

        // we pause before each action is taken if running with a delay (e.g. for video recording with random players)
        if (turnPause > 0)
            synchronized (this) {
                try {
                    wait(turnPause);
                } catch (InterruptedException e) {
                    e.printStackTrace();
                }
            }

        // This is the next player to be asked for a decision
        int activePlayer = gameState.getCurrentPlayer();
        if (!gameState.isNotTerminalForPlayer(activePlayer))
            throw new AssertionError("Player " + activePlayer + " is not allowed to move");
        AbstractPlayer currentPlayer = players.get(activePlayer);
        if (debug) System.out.printf("Starting oneAction for player %s%n", activePlayer);

        // Get player observation, and time how long it takes
        double s = System.nanoTime();
        // copying the gamestate also copies the game parameters and resets the random seed (so agents cannot use this
        // to reconstruct the starting hands etc.)
        AbstractGameState observation = gameState.copy(activePlayer);
        copyTime = (System.nanoTime() - s);
  //      System.out.printf("Total copyTime in ms = %.2f at tick %d (Avg %.3f) %n", copyTime / 1e6, tick, copyTime / (tick +1.0) / 1e6);

        // Get actions for the player
        s = System.nanoTime();
        List<AbstractAction> observedActions = forwardModel.computeAvailableActions(observation, currentPlayer.getParameters().actionSpace);
        if (observedActions.size() == 0) {
            Stack<IExtendedSequence> actionsInProgress = gameState.getActionsInProgress();
            IExtendedSequence topOfStack = null;
            AbstractAction lastAction = null;
            if (actionsInProgress.size() > 0) {
                topOfStack = actionsInProgress.peek();
            }
            if (gameState.getHistory().size() > 1) {
                lastAction = gameState.getHistory().get(gameState.getHistory().size() - 1);
            }
            throw new AssertionError("No actions available for player " + activePlayer
                    + (lastAction != null? ". Last action: " + lastAction.getClass().getSimpleName() + " (" + lastAction + ")" : ". No actions in history")
                    + ". Actions in progress: " + actionsInProgress.size()
                    + (topOfStack != null? ". Top of stack: " + topOfStack.getClass().getSimpleName() + " (" + topOfStack + ")" : ""));
        }
        actionComputeTime = (System.nanoTime() - s);
        actionSpaceSize.add(new Pair<>(activePlayer, observedActions.size()));

        if (gameState.coreGameParameters.verbose) {
            System.out.println("Round: " + gameState.getRoundCounter());
        }

        if (observation instanceof IPrintable && gameState.coreGameParameters.verbose) {
            ((IPrintable) observation).printToConsole();
        }

        // Start the timer for this decision
        gameState.playerTimer[activePlayer].resume();

        // Either ask player which action to use or, in case no actions are available, report the updated observation
        AbstractAction action = null;
        if (observedActions.size() > 0) {
            if (observedActions.size() == 1 && (!(currentPlayer instanceof HumanGUIPlayer || currentPlayer instanceof HumanConsolePlayer) || observedActions.get(0) instanceof DoNothing)) {
                // Can only do 1 action, so do it.
                action = observedActions.get(0);
                currentPlayer.registerUpdatedObservation(observation);
            } else {
                // Get action from player, and time it
                s = System.nanoTime();
                if (debug) System.out.printf("About to get action for player %d%n", gameState.getCurrentPlayer());
                action = currentPlayer.getAction(observation);

                agentTime += (System.nanoTime() - s);
                nDecisions++;
            }
            if (gameState.coreGameParameters.competitionMode && action != null && !observedActions.contains(action)) {
                System.out.printf("Action played that was not in the list of available actions: %s%n", action.getString(gameState));
                action = null;
            }
            // We publish an ACTION_CHOSEN message before we implement the action, so that observers can record the state that led to the decision
            AbstractAction finalAction = action;
            listeners.forEach(l -> l.onEvent(Event.createEvent(Event.GameEvent.ACTION_CHOSEN, gameState, finalAction, activePlayer)));
        } else {
            currentPlayer.registerUpdatedObservation(observation);
        }

        // End the timer for this decision
        gameState.playerTimer[activePlayer].pause();
        gameState.playerTimer[activePlayer].incrementAction();

        if (gameState.coreGameParameters.verbose && !(action == null)) {
            System.out.println(action);
        }
        if (action == null)
            throw new AssertionError("We have a NULL action in the Game loop");

        // Check player timeout
        if (observation.playerTimer[activePlayer].exceededMaxTime()) {
            forwardModel.disqualifyOrRandomAction(gameState.coreGameParameters.disqualifyPlayerOnTimeout, gameState);
        } else {
            // Resolve action and game rules, time it
            s = System.nanoTime();
            forwardModel.next(gameState, action);
            nextTime = (System.nanoTime() - s);
        }

        lastPlayer = activePlayer;

        // We publish an ACTION_TAKEN message once the action is taken so that observers can record the result of the action
        // (such as the next player)
        AbstractAction finalAction1 = action;
        listeners.forEach(l -> l.onEvent(Event.createEvent(Event.GameEvent.ACTION_TAKEN, gameState, finalAction1.copy(), activePlayer)));

        if (debug) System.out.printf("Finishing oneAction for player %s%n", activePlayer);
        return action;
    }

    /**
     * Called at the end of game loop execution, when the game is over.
     */
    private void terminate() {
        // Print last state
        if (gameState instanceof IPrintable && gameState.coreGameParameters.verbose) {
            ((IPrintable) gameState).printToConsole();
        }

        // Timers should average
        terminateTimers();

        // Perform any end of game computations as required by the game
        forwardModel.endGame(gameState);
        listeners.forEach(l -> l.onEvent(Event.createEvent(Event.GameEvent.GAME_OVER, gameState)));
        if (gameState.coreGameParameters.recordEventHistory) {
            gameState.recordHistory(Event.GameEvent.GAME_OVER.name());
        }
        if (gameState.coreGameParameters.verbose) {
            System.out.println("Game Over");
        }

        // Allow players to terminate
        for (AbstractPlayer player : players) {
            player.finalizePlayer(gameState.copy(player.getPlayerID()));
        }

        // Close video recording writer
        terminateVideoRecording();

        // Inform listeners of game end
//        for (GameListener gameTracker : listeners) {
//            gameTracker.allGamesFinished();
//        }
    }

    /**
     * Timers average at the end of the game.
     */
    private void terminateTimers() {
//        nextTime /= gameState.getGameTick();
//        copyTime /= gameState.getGameTick();
//        actionComputeTime /= gameState.getGameTick();
//        agentTime /= nDecisions;
//        if (nActionsPerTurnCount > 0)
//            nActionsPerTurnSum /= nActionsPerTurnCount;
    }

    /**
     * Retrieves the current game state.
     *
     * @return - current game state.
     */
    public final AbstractGameState getGameState() {
        return gameState;
    }

    /**
     * Retrieves the forward model.
     *
     * @return - forward model.
     */
    public AbstractForwardModel getForwardModel() {
        return forwardModel;
    }

    /**
     * Retrieves agent timer value, i.e. how long the AI players took to make decisions in this game.
     *
     * @return - agent time
     */
    public double getAgentTime() {
        return agentTime;
    }

    /**
     * Retrieves the copy timer value, i.e. how long the game state took to produce player observations in this game.
     *
     * @return - copy time
     */
    public double getCopyTime() {
      //  System.out.printf("Average copy time was %.3f microseconsds%n", copyTime / 1e3);
        return copyTime;
    }

    /**
     * Retrieves the next timer value, i.e. how long the forward model took to advance the game state with an action.
     *
     * @return - next time
     */
    public double getNextTime() {
        return nextTime;
    }

    /**
     * Retrieves the action compute timer value, i.e. how long the forward model took to compute the available actions
     * in a game state.
     *
     * @return - action compute time
     */
    public double getActionComputeTime() {
        return actionComputeTime;
    }

    /**
     * Retrieves the number of game loop repetitions performed in this game.
     *
     * @return - tick number
     */
    public int getTick() {
        return gameState.getGameTick();
    }

    /**
     * Retrieves number of decisions made by the AI players in the game.
     *
     * @return - number of decisions
     */
    public int getNDecisions() {
        return nDecisions;
    }

    /**
     * Number of actions taken in a turn by a player, before turn moves to another.
     *
     * @return - number of actions per turn
     */
    public int getNActionsPerTurn() {
        return nActionsPerTurnSum;
    }

    /**
     * Retrieves a list with one entry per game tick, each a pair (player ID, # actions)
     *
     * @return - list of action space sizes
     */
    public ArrayList<Pair<Integer, Integer>> getActionSpaceSize() {
        return actionSpaceSize;
    }

    /**
     * Which game is this?
     *
     * @return type of game.
     */
    public GameType getGameType() {
        return gameType;
    }

    public void addListener(IGameListener listener) {
        if (!listeners.contains(listener)) {
            listeners.add(listener);
            gameState.addListener(listener);
            listener.setGame(this);
        }
    }
    public List<IGameListener> getListeners() {
        return listeners;
    }

    public void clearListeners() {
        listeners.clear();
        getGameState().clearListeners();
    }

    /**
     * Retrieves the list of players in the game.
     *
     * @return - players list
     */
    public List<AbstractPlayer> getPlayers() {
        return players;
    }

    public boolean isPaused() {
        return pause;
    }

    public void setPaused(boolean paused) {
        this.pause = paused;
    }

    public void flipPaused() {
        this.paused = !this.paused;
    }

    public boolean isStopped() {
        return stop;
    }

    public void setStopped(boolean stopped) {
        this.stop = stopped;
    }

    public CoreParameters getCoreParameters() {
        return gameState.coreGameParameters;
    }

    public void setCoreParameters(CoreParameters coreParameters) {
        this.gameState.setCoreGameParameters(coreParameters);
    }

    @Override
    public String toString() {
        return gameType.toString();
    }

    public void setupVideoRecording(String filename, String formatname,
                                    String codecname, int snapsPerSecond) {
        if (recordingVideo) {
            try {
                final Rational framerate = Rational.make(1, snapsPerSecond);

                // First we create a muxer using the passed in filename and formatname if given.
                muxer = Muxer.make(filename, null, formatname);

                /* Now, we need to decide what type of codec to use to encode video. Muxers
                 * have limited sets of codecs they can use. We're going to pick the first one that
                 * works, or if the user supplied a codec name, we're going to force-fit that
                 * in instead.
                 */
                final MuxerFormat format = muxer.getFormat();
                final Codec codec;
                if (codecname != null) {
                    codec = Codec.findEncodingCodecByName(codecname);
                } else {
                    codec = Codec.findEncodingCodec(format.getDefaultVideoCodecId());
                }

                // Now that we know what codec, we need to create an encoder
                encoder = Encoder.make(codec);

                /*
                 * Video encoders need to know at a minimum:
                 *   width
                 *   height
                 *   pixel format
                 * Some also need to know frame-rate (older codecs that had a fixed rate at which video files could
                 * be written needed this). There are many other options you can set on an encoder, but we're
                 * going to keep it simpler here.
                 */
                encoder.setWidth(areaBounds.width);
                encoder.setHeight(areaBounds.height);
                // We are going to use 420P as the format because that's what most video formats these days use
                final PixelFormat.Type pixelformat = PixelFormat.Type.PIX_FMT_YUV420P;
                encoder.setPixelFormat(pixelformat);
                encoder.setTimeBase(framerate);

                /* An annoynace of some formats is that they need global (rather than per-stream) headers,
                 * and in that case you have to tell the encoder. And since Encoders are decoupled from
                 * Muxers, there is no easy way to know this beyond
                 */
                if (format.getFlag(MuxerFormat.Flag.GLOBAL_HEADER))
                    encoder.setFlag(Encoder.Flag.FLAG_GLOBAL_HEADER, true);

                // Open the encoder.
                encoder.open(null, null);
                // Add this stream to the muxer.
                muxer.addNewStream(encoder);
                // And open the muxer for business.
                muxer.open(null, null);

                /* Next, we need to make sure we have the right MediaPicture format objects
                 * to encode data with. Java (and most on-screen graphics programs) use some
                 * variant of Red-Green-Blue image encoding (a.k.a. RGB or BGR). Most video
                 * codecs use some variant of YCrCb formatting. So we're going to have to
                 * convert. To do that, we'll introduce a MediaPictureConverter object later. object.
                 */
                picture = MediaPicture.make(
                        encoder.getWidth(),
                        encoder.getHeight(),
                        pixelformat);
                picture.setTimeBase(framerate);

                /* Now begin our main loop of taking screen snaps.
                 * We're going to encode and then write out any resulting packets. */
                packet = MediaPacket.make();
            } catch (IOException | InterruptedException e) {
                e.printStackTrace();
            }
        }
    }

    private void videoRecordFrame(JFrame gui) {
        if (recordingVideo) {
            // Make the screen capture && convert image to TYPE_3BYTE_BGR
            final BufferedImage screen = componentToImage(gui, BufferedImage.TYPE_3BYTE_BGR);

            // This is LIKELY not in YUV420P format, so we're going to convert it using some handy utilities.
            if (converter == null)
                converter = MediaPictureConverterFactory.createConverter(screen, picture);
            converter.toPicture(picture, screen, gameState.getGameTick());

            do {
                encoder.encode(packet, picture);
                if (packet.isComplete())
                    muxer.write(packet, false);
            } while (packet.isComplete());
        }
    }

    private void terminateVideoRecording() {
        if (recordingVideo) {
            /* Encoders, like decoders, sometimes cache pictures so it can do the right key-frame optimizations.
             * So, they need to be flushed as well. As with the decoders, the convention is to pass in a null
             * input until the output is not complete.
             */
            do {
                encoder.encode(packet, null);
                if (packet.isComplete())
                    muxer.write(packet, false);
            } while (packet.isComplete());

            // Finally, let's clean up after ourselves.
            muxer.close();
        }
    }



    /**
     * The recommended way to run a game is via evaluations.Frontend, however that may not work on
     * some games for some screen sizes due to the vagaries of Java Swing...
     * <p>
     * Test class used to run a specific game. The user must specify:
     * 1. Action controller for GUI interactions / null for no visuals
     * 2. Random seed for the game
     * 3. Players for the game
     * 4. Game parameter configuration
     * 5. Mode of running
     * and then run this class.
     */
    public static void main(String[] args) {
<<<<<<< HEAD
        String gameType = Utils.getArg(args, "game", "LoveLetter");
        boolean useGUI = Utils.getArg(args, "gui", false);
=======
        String gameType = Utils.getArg(args, "game", "Catan");
        boolean useGUI = Utils.getArg(args, "gui", true);
>>>>>>> 0a33646c
        int turnPause = Utils.getArg(args, "turnPause", 0);
        long seed = Utils.getArg(args, "seed", System.currentTimeMillis());
        ActionController ac = new ActionController();

        /* Set up players for the game */
        ArrayList<AbstractPlayer> players = new ArrayList<>();
//        players.add(new RandomPlayer());
//        players.add(new RandomPlayer());
//        players.add(new MCTSPlayer());
        MCTSParams params1 = new MCTSParams();
        params1.gatherTreeRecorder = true;
        params1.discardStateAfterEachIteration = false;
        params1.treeRecorderFolder = "treeRecorderCatanFlat";
        params1.EIStateFeatureVector = new CatanStateFeatures();
        params1.actionSpace = new ActionSpace(ActionSpace.Structure.Flat);
        players.add(new MCTSPlayer(params1));
        players.add(new MCTSPlayer((MCTSParams) params1.copy()));
        players.add(new MCTSPlayer((MCTSParams) params1.copy()));
        players.add(new MCTSPlayer((MCTSParams) params1.copy()));
//        MCTSParams params2 = new MCTSParams();
//        params2.actionSpace = new ActionSpace(ActionSpace.Structure.Flat);
//        players.add(new MCTSPlayer(params2));
//        players.add(new OSLAPlayer());
//        players.add(new RMHCPlayer());
//        players.add(new HumanGUIPlayer(ac));
//        players.add(new HumanConsolePlayer());
//        players.add(new FirstActionPlayer());

        /* Game parameter configuration. Set to null to ignore and use default parameters */
        String gameParams = null;

        /* Run! */
        runOne(GameType.valueOf(gameType), gameParams, players, seed, false, null, useGUI ? ac : null, turnPause);

        /* Run multiple games */
//        ArrayList<GameType> games = new ArrayList<>(Arrays.asList(GameType.values()));
//        games.remove(LoveLetter);
//        games.remove(Pandemic);
//        games.remove(TicTacToe);
//        runMany(games, players, 100L, 100, false, false, null, turnPause);
//        runMany(new ArrayList<GameType>() {{add(Uno);}}, players, 100L, 100, false, false, null, turnPause);
    }

}<|MERGE_RESOLUTION|>--- conflicted
+++ resolved
@@ -941,13 +941,8 @@
      * and then run this class.
      */
     public static void main(String[] args) {
-<<<<<<< HEAD
-        String gameType = Utils.getArg(args, "game", "LoveLetter");
-        boolean useGUI = Utils.getArg(args, "gui", false);
-=======
         String gameType = Utils.getArg(args, "game", "Catan");
         boolean useGUI = Utils.getArg(args, "gui", true);
->>>>>>> 0a33646c
         int turnPause = Utils.getArg(args, "turnPause", 0);
         long seed = Utils.getArg(args, "seed", System.currentTimeMillis());
         ActionController ac = new ActionController();
