package core;

import core.actions.AbstractAction;
import core.interfaces.IPrintable;
import core.turnorders.ReactiveTurnOrder;
import games.GameType;
import players.human.ActionController;
import players.human.HumanConsolePlayer;
import players.human.HumanGUIPlayer;
import players.mcts.MCTSPlayer;
import players.rmhc.RMHCPlayer;
import players.simple.OSLAPlayer;
import players.simple.RandomPlayer;
import utilities.Pair;
import utilities.StatSummary;
import utilities.Utils;

import java.util.ArrayList;
import java.util.Arrays;
import java.util.List;

import static core.CoreConstants.*;
import static games.GameType.*;

public class Game {

    // Type of game
    private GameType gameType;

    // List of agents/players that play this game.
    protected List<AbstractPlayer> players;
    // Current player acting
    AbstractPlayer currentPlayer;

    // Real game state and forward model
    protected AbstractGameState gameState;
    protected AbstractForwardModel forwardModel;


    /* Game Statistics */

    // Timers for various function calls
    private double nextTime, copyTime, agentTime, actionComputeTime;
    // Keeps track of action spaces for each game tick, pairs of (player ID, #actions)
    private ArrayList<Pair<Integer, Integer>> actionSpaceSize;
    // Game tick, number of iterations of game loop
    private int tick;
    // Number of times an agent is asked for decisions
    private int nDecisions;
    // Number of actions taken in a turn by a player
    private int nActionsPerTurn, nActionsPerTurnSum, nActionsPerTurnCount;

    /**
     * Game constructor. Receives a list of players, a forward model and a game state. Sets unique and final
     * IDs to all players in the game, and performs initialisation of the game state and forward model objects.
     *
     * @param players   - players taking part in this game.
     * @param realModel - forward model used to apply game rules.
     * @param gameState - object used to track the state of the game in a moment in time.
     */
    public Game(GameType type, List<AbstractPlayer> players, AbstractForwardModel realModel, AbstractGameState gameState) {
        this.gameType = type;
        this.gameState = gameState;
        this.forwardModel = realModel;
        reset(players);
    }

    /**
     * Game constructor. Receives a forward model and a game state.
     * Performs initialisation of the game state and forward model objects.
     *
     * @param model     - forward model used to apply game rules.
     * @param gameState - object used to track the state of the game in a moment in time.
     */
    public Game(GameType type, AbstractForwardModel model, AbstractGameState gameState) {
        this.gameType = type;
        this.forwardModel = model;
        this.gameState = gameState;
        reset();
    }

    /**
     * Resets the game. Sets up the game state to the initial state as described by game rules,
     * and initialises all players.
     */
    public final void reset() {
        gameState.reset();
        forwardModel.abstractSetup(gameState);
        if (players != null) {
            for (AbstractPlayer player : players) {
                AbstractGameState observation = gameState.copy(player.getPlayerID());
                player.initializePlayer(observation);
            }
        }
        resetStats();
    }

    /**
     * Resets the game. Sets up the game state to the initial state as described by game rules,
     * and initialises all players.
     *
     * @param newRandomSeed - random seed is updated in the game parameters object and used throughout the game.
     */
    public final void reset(long newRandomSeed) {
        gameState.reset(newRandomSeed);
        forwardModel.abstractSetup(gameState);
        if (players != null) {
            for (AbstractPlayer player : players) {
                AbstractGameState observation = gameState.copy(player.getPlayerID());
                player.initializePlayer(observation);
            }
        }

        resetStats();
    }

    /**
     * Resets the game. Sets up the game state to the initial state as described by game rules, assigns players
     * and their IDs, and initialises all players.
     *
     * @param players - new players for the game
     */
    public final void reset(List<AbstractPlayer> players) {
        gameState.reset();
        forwardModel.abstractSetup(gameState);
        this.players = players;
        int id = 0;
        for (AbstractPlayer player : players) {
            // Create a FM copy for this player (different random seed)
            player.forwardModel = this.forwardModel.copy();
            // Create initial state observation
            AbstractGameState observation = gameState.copy(id);
            // Give player their ID
            player.playerID = id++;
            // Allow player to initialize

            player.initializePlayer(observation);
        }

        resetStats();
    }

    /**
     * Resets the game. Sets up the game state to the initial state as described by game rules, assigns players
     * and their IDs, and initialises all players.
     *
     * @param players       - new players for the game
     * @param newRandomSeed - random seed is updated in the game parameters object and used throughout the game.
     */
    public final void reset(List<AbstractPlayer> players, long newRandomSeed) {
        gameState.reset(newRandomSeed);
        forwardModel.abstractSetup(gameState);
        this.players = players;
        int id = 0;
        for (AbstractPlayer player : players) {
            // Create a FM copy for this player (different random seed)
            player.forwardModel = this.forwardModel.copy();
            // Create initial state observation
            AbstractGameState observation = gameState.copy(id);
            // Give player their ID
            player.playerID = id++;
            // Allow player to initialize

            player.initializePlayer(observation);
        }

        resetStats();
    }

    /**
     * All timers and game tick set to 0.
     */
    public void resetStats() {
        nextTime = 0;
        copyTime = 0;
        agentTime = 0;
        actionComputeTime = 0;
        tick = 0;
        nDecisions = 0;
        actionSpaceSize = new ArrayList<>();
        nActionsPerTurnSum = 0;
        nActionsPerTurn = 1;
        nActionsPerTurnCount = 0;
    }

    /**
     * Runs the game, given a GUI. If this is null, the game runs automatically without visuals.
     *
     * @param gui - graphical user interface.
     */
    public final void run(AbstractGUI gui) {

        boolean firstEnd = true;

        while (gameState.isNotTerminal() || gui != null && gui.isWindowOpen()) {
            if (gui != null && !gui.isWindowOpen()) {
                // Playing with GUI and closed window
                terminate();
                break;
            }

            // Get player to ask for actions next
            boolean reacting = (gameState.getTurnOrder() instanceof ReactiveTurnOrder
                    && ((ReactiveTurnOrder) gameState.getTurnOrder()).getReactivePlayers().size() > 0);
            int activePlayer = gameState.getCurrentPlayer();

            // Check if this is the same player as last, count number of actions per turn
            if (!reacting) {
                if (currentPlayer != null && activePlayer == currentPlayer.getPlayerID()) {
                    nActionsPerTurn++;
                } else {
                    nActionsPerTurnSum += nActionsPerTurn;
                    nActionsPerTurn = 1;
                    nActionsPerTurnCount++;
                }
            }

            // This is the next player to be asked for a decision
            currentPlayer = players.get(activePlayer);

            // Get player observation, and time how long it takes
            double s = System.nanoTime();
            AbstractGameState observation = gameState.copy(activePlayer);
            copyTime += (System.nanoTime() - s);

            // Get actions for the player
            forwardModel.computeAvailableActions(gameState);  // Compute true actions
            s = System.nanoTime();
            List<AbstractAction> observedActions = forwardModel.computeAvailableActions(observation);
            actionComputeTime += (System.nanoTime() - s);
            actionSpaceSize.add(new Pair<>(activePlayer, observedActions.size()));

            // GUI update
            updateGUI(gui);

            if (gameState.isNotTerminal()) {
                if (VERBOSE) {
                    System.out.println("Round: " + gameState.getTurnOrder().getRoundCounter());
                }

                if (observation instanceof IPrintable && VERBOSE) {
                    ((IPrintable) observation).printToConsole();
                }

                // Either ask player which action to use or, in case no actions are available, report the updated observation
                AbstractAction action = null;
                if (observedActions.size() > 0) {
                    if (observedActions.size() == 1 && !(currentPlayer instanceof HumanGUIPlayer)) {
                        // Can only do 1 action, so do it.
                        action = observedActions.get(0);
                        currentPlayer.registerUpdatedObservation(observation);
                    } else {
                        if (currentPlayer instanceof HumanGUIPlayer && gui != null) {
                            while (action == null && gui.isWindowOpen()) {
                                action = currentPlayer.getAction(observation, observedActions);
                                updateGUI(gui);
                            }
                        } else {
                            // Get action from player, and time it
                            s = System.nanoTime();
                            action = currentPlayer.getAction(observation, observedActions);
                            agentTime += (System.nanoTime() - s);
                            nDecisions++;
                        }
                    }
                } else {
                    currentPlayer.registerUpdatedObservation(observation);
                }

                if (VERBOSE) {
                    if (action != null) {
                        System.out.println(action.toString());
                    } else {
                        System.out.println("NULL action (player " + activePlayer + ")");
                    }
                }

                // Resolve action and game rules, time it
                s = System.nanoTime();
                forwardModel.next(gameState, action);
                nextTime += (System.nanoTime() - s);
            } else {
                if (firstEnd) {
                    if (VERBOSE) {
                        System.out.println("Ended");
                    }
                    terminate();
                    firstEnd = false;
                }
            }
            tick++;
        }

        if (gui == null) {
            if (VERBOSE) {
                System.out.println("Ended");
            }
            terminate();
        }
    }

    // Run function shortcut
    public final void run() {
        run(null);
    }

    /**
     * Performs GUI update.
     *
     * @param gui - gui to update.
     */
    private void updateGUI(AbstractGUI gui) {
        if (gui != null) {
            gui.update(currentPlayer, gameState);
            try {
                Thread.sleep(FRAME_SLEEP_MS);
            } catch (Exception e) {
                System.out.println("EXCEPTION " + e);
            }
        }
    }

    /**
     * Called at the end of game loop execution, when the game is over.
     */
    private void terminate() {
        // Print last state
        if (gameState instanceof IPrintable && VERBOSE) {
            ((IPrintable) gameState).printToConsole();
        }

        // Perform any end of game computations as required by the game
        forwardModel.endGame(gameState);
        if (VERBOSE) {
            System.out.println("Game Over");
        }

        // Allow players to terminate
        for (AbstractPlayer player : players) {
            player.finalizePlayer(gameState.copy(player.getPlayerID()));
        }

        // Timers should average
        terminateTimers();
    }

    /**
     * Timers average at the end of the game.
     */
    private void terminateTimers() {
        nextTime /= tick;
        copyTime /= tick;
        actionComputeTime /= tick;
        agentTime /= nDecisions;
        nActionsPerTurnSum /= nActionsPerTurnCount;
    }

    /**
     * Retrieves the current game state.
     *
     * @return - current game state.
     */
    public final AbstractGameState getGameState() {
        return gameState;
    }

    /**
     * Retrieves the forward model.
     *
     * @return - forward model.
     */
    public AbstractForwardModel getForwardModel() {
        return forwardModel;
    }

    /**
     * Retrieves agent timer value, i.e. how long the AI players took to make decisions in this game.
     *
     * @return - agent time
     */
    public double getAgentTime() {
        return agentTime;
    }

    /**
     * Retrieves the copy timer value, i.e. how long the game state took to produce player observations in this game.
     *
     * @return - copy time
     */
    public double getCopyTime() {
        return copyTime;
    }

    /**
     * Retrieves the next timer value, i.e. how long the forward model took to advance the game state with an action.
     *
     * @return - next time
     */
    public double getNextTime() {
        return nextTime;
    }

    /**
     * Retrieves the action compute timer value, i.e. how long the forward model took to compute the available actions
     * in a game state.
     *
     * @return - action compute time
     */
    public double getActionComputeTime() {
        return actionComputeTime;
    }

    /**
     * Retrieves the number of game loop repetitions performed in this game.
     *
     * @return - tick number
     */
    public int getTick() {
        return tick;
    }

    /**
     * Retrieves number of decisions made by the AI players in the game.
     *
     * @return - number of decisions
     */
    public int getNDecisions() {
        return nDecisions;
    }

    /**
     * Number of actions taken in a turn by a player, before turn moves to another.
     *
     * @return - number of actions per turn
     */
    public int getNActionsPerTurn() {
        return nActionsPerTurnSum;
    }

    /**
     * Retrieves a list with one entry per game tick, each a pair (player ID, # actions)
     *
     * @return - list of action space sizes
     */
    public ArrayList<Pair<Integer, Integer>> getActionSpaceSize() {
        return actionSpaceSize;
    }

    /**
     * Which game is this?
     *
     * @return type of game.
     */
    public GameType getGameType() {
        return gameType;
    }

    /**
     * Retrieves the list of players in the game.
     *
     * @return - players list
     */
    public List<AbstractPlayer> getPlayers() {
        return players;
    }

    @Override
    public String toString() {
        return gameType.toString();
    }


    /**
     * Runs one game.
     *
     * @param gameToPlay          - game to play
     * @param players             - list of players for the game
     * @param seed                - random seed for the game
     * @param ac                  - Action Controller object allowing GUI interaction. If null, runs without visuals.
     * @param randomizeParameters - if true, parameters are randomized for each run of each game (if possible).
     * @return - game instance created for the run
     */
    public static Game runOne(GameType gameToPlay, List<AbstractPlayer> players, long seed, ActionController ac,
                              boolean randomizeParameters) {
        // Creating game instance (null if not implemented)
        Game game = gameToPlay.createGameInstance(players.size(), seed);
        if (game != null) {

            // Randomize parameters
            if (randomizeParameters) {
                AbstractParameters gameParameters = game.getGameState().getGameParameters();
                gameParameters.randomize();
            }

            // Reset game instance, passing the players for this game
            game.reset(players);

            AbstractGUI gui = null;
            if (ac != null) {
                // Create GUI (null if not implemented; running without visuals)
                gui = gameToPlay.createGUI(game, ac);
            }

            // Run!
            game.run(gui);
        } else {
            System.out.println("Error game: " + gameToPlay);
        }

        return game;
    }

    /**
     * Runs several games with a given random seed.
     *
     * @param gamesToPlay         - list of games to play.
     * @param players             - list of players for the game.
     * @param nRepetitions        - number of repetitions of each game.
     * @param seed                - random seed for all games. If null, a new random seed is used for each game.
     * @param ac                  - action controller for GUI interactions, null if playing without visuals.
     * @param randomizeParameters - if true, game parameters are randomized for each run of each game (if possible).
     * @param detailedStatistics  - if true, detailed statistics are printed, otherwise just average of wins
     */
    public static void runMany(List<GameType> gamesToPlay, List<AbstractPlayer> players, Long seed,
                               int nRepetitions, ActionController ac, boolean randomizeParameters,
                               boolean detailedStatistics) {
        int nPlayers = players.size();

        // Save win rate statistics over all games
        StatSummary[] overall = new StatSummary[nPlayers];
        String[] agentNames = new String[nPlayers];
        for (int i = 0; i < nPlayers; i++) {
            String[] split = players.get(i).getClass().toString().split("\\.");
            String agentName = split[split.length - 1] + "-" + i;
            overall[i] = new StatSummary("Overall " + agentName);
            agentNames[i] = agentName;
        }

        // For each game...
        for (GameType gt : gamesToPlay) {

            // Save win rate statistics over all repetitions of this game
            StatSummary[] statSummaries = new StatSummary[nPlayers];
            for (int i = 0; i < nPlayers; i++) {
                statSummaries[i] = new StatSummary("{Game: " + gt.name() + "; Player: " + agentNames[i] + "}");
            }

            // Play n repetitions of this game and record player results
            Game game = null;
            int offset = 0;
            for (int i = 0; i < nRepetitions; i++) {
                Long s = seed;
                if (s == null) s = System.currentTimeMillis();
                s += offset;
                game = runOne(gt, players, s, ac, randomizeParameters);
                if (game != null) {
                    recordPlayerResults(statSummaries, game);
                    offset = game.getGameState().getTurnOrder().getRoundCounter() * game.getGameState().getNPlayers();
                } else {
                    break;
                }
            }

            if (game != null) {
                System.out.println("---------------------");
                for (int i = 0; i < nPlayers; i++) {
                    // Print statistics for this game
                    if (detailedStatistics) {
                        System.out.println(statSummaries[i].toString());
                    } else {
                        System.out.println(statSummaries[i].name + ": " + statSummaries[i].mean() + " (n=" + statSummaries[i].n() + ")");
                    }

                    // Record in overall statistics
                    overall[i].add(statSummaries[i]);
                }
            }
        }

        // Print final statistics
        System.out.println("\n=====================\n");
        for (int i = 0; i < nPlayers; i++) {
            // Print statistics for this game
            if (detailedStatistics) {
                System.out.println(overall[i].toString());
            } else {
                System.out.println(overall[i].name + ": " + overall[i].mean());
            }
        }
    }

    /**
     * Runs several games with a set of random seeds, one for each repetition of a game.
     *
     * @param gamesToPlay         - list of games to play.
     * @param players             - list of players for the game.
     * @param nRepetitions        - number of repetitions of each game.
     * @param seeds               - random seeds array, one for each repetition of a game.
     * @param ac                  - action controller for GUI interactions, null if playing without visuals.
     * @param randomizeParameters - if true, game parameters are randomized for each run of each game (if possible).
     */
    public static void runMany(List<GameType> gamesToPlay, List<AbstractPlayer> players, int nRepetitions,
                               long[] seeds, ActionController ac, boolean randomizeParameters) {
        int nPlayers = players.size();

        // Save win rate statistics over all games
        StatSummary[] overall = new StatSummary[nPlayers];
        for (int i = 0; i < nPlayers; i++) {
            overall[i] = new StatSummary("Overall Player " + i);
        }

        // For each game...
        for (GameType gt : gamesToPlay) {

            // Save win rate statistics over all repetitions of this game
            StatSummary[] statSummaries = new StatSummary[nPlayers];
            for (int i = 0; i < nPlayers; i++) {
                statSummaries[i] = new StatSummary("Game: " + gt.name() + "; Player: " + i);
            }

            // Play n repetitions of this game and record player results
            for (int i = 0; i < nRepetitions; i++) {
                Game game = runOne(gt, players, seeds[i], ac, randomizeParameters);
                if (game != null) {
                    recordPlayerResults(statSummaries, game);
                }
            }

            for (int i = 0; i < nPlayers; i++) {
                // Print statistics for this game
                System.out.println(statSummaries[i].toString());

                // Record in overall statistics
                overall[i].add(statSummaries[i]);
            }
        }

        // Print final statistics
        System.out.println("\n---------------------\n");
        for (int i = 0; i < nPlayers; i++) {
            // Print statistics for this game
            System.out.println(overall[i].toString());
        }
    }

    /**
     * Records statistics of given game into the given StatSummary objects. Only WIN, LOSE or DRAW are valid results
     * recorded.
     *
     * @param statSummaries - object recording statistics
     * @param game          - finished game
     */
    public static void recordPlayerResults(StatSummary[] statSummaries, Game game) {
        int nPlayers = statSummaries.length;
        Utils.GameResult[] results = game.getGameState().getPlayerResults();
        for (int p = 0; p < nPlayers; p++) {
            if (results[p] == Utils.GameResult.WIN || results[p] == Utils.GameResult.LOSE || results[p] == Utils.GameResult.DRAW) {
                statSummaries[p].add(results[p].value);
            }
        }
    }

    /**
     * Main class used to run the framework. The user must specify:
     * 1. Action controller for GUI interactions / null for no visuals
     * 2. Random seed for the game
     * 3. Players for the game
     * 4. Mode of running
     * and then run this class.
     */
    public static void main(String[] args) {
        /* 1. Action controller for GUI interactions. If set to null, running without visuals. */
        ActionController ac = new ActionController(); //null;

        /* 2. Game seed */
        long seed = System.currentTimeMillis(); //0;

        /* 3. Set up players for the game */
        ArrayList<AbstractPlayer> players = new ArrayList<>();
<<<<<<< HEAD

//        players.add(new RandomPlayer());
        players.add(new RMHCPlayer());
        players.add(new MCTSPlayer());
        players.add(new OSLAPlayer());
        players.add(new HumanGUIPlayer(ac));
//        players.add(new HumanConsolePlayer());

        /* 4. Run! */
        runOne(LoveLetter, players, seed, ac, false);
//        runMany(GameType.Category.Strategy.getAllGames(), players, null, 50, null, false);
=======
        players.add(new RandomPlayer());
        players.add(new RandomPlayer());
        players.add(new RandomPlayer());
        players.add(new HumanConsolePlayer());


        //players.add(new RMHCPlayer());
        //players.add(new MCTSPlayer());
        //players.add(new OSLAPlayer());
//        players.add(new HumanGUIPlayer(ac));
//        players.add(new HumanConsolePlayer());

        /* 4. Run! */
       runOne(Diamant, players, seed, ac, false);
       // runMany(GameType.Category.Strategy.getAllGames(), players, null, 50, null, false);
>>>>>>> 64d175c9

//        ArrayList<GameType> games = new ArrayList<>();
//        games.add(TicTacToe);
//        games.add(ExplodingKittens);
//        games.add(LoveLetter);
//        runMany(games, players, null, 50, null, false, false);

//        ArrayList<GameType> games = new ArrayList<>(Arrays.asList(GameType.values()));
//        games.remove(LoveLetter);
//        games.remove(Pandemic);
//        games.remove(TicTacToe);
//        runMany(games, players, null, 100, ac, false, true);
//        runMany(new ArrayList<GameType>() {{add(Uno);}}, players, null, 1000, null, false, false);
    }
}<|MERGE_RESOLUTION|>--- conflicted
+++ resolved
@@ -677,7 +677,6 @@
 
         /* 3. Set up players for the game */
         ArrayList<AbstractPlayer> players = new ArrayList<>();
-<<<<<<< HEAD
 
 //        players.add(new RandomPlayer());
         players.add(new RMHCPlayer());
@@ -689,24 +688,6 @@
         /* 4. Run! */
         runOne(LoveLetter, players, seed, ac, false);
 //        runMany(GameType.Category.Strategy.getAllGames(), players, null, 50, null, false);
-=======
-        players.add(new RandomPlayer());
-        players.add(new RandomPlayer());
-        players.add(new RandomPlayer());
-        players.add(new HumanConsolePlayer());
-
-
-        //players.add(new RMHCPlayer());
-        //players.add(new MCTSPlayer());
-        //players.add(new OSLAPlayer());
-//        players.add(new HumanGUIPlayer(ac));
-//        players.add(new HumanConsolePlayer());
-
-        /* 4. Run! */
-       runOne(Diamant, players, seed, ac, false);
-       // runMany(GameType.Category.Strategy.getAllGames(), players, null, 50, null, false);
->>>>>>> 64d175c9
-
 //        ArrayList<GameType> games = new ArrayList<>();
 //        games.add(TicTacToe);
 //        games.add(ExplodingKittens);
