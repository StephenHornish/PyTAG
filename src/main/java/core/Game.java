--- conflicted
+++ resolved
@@ -12,15 +12,7 @@
 import players.human.ActionController;
 import players.human.HumanGUIPlayer;
 import players.mcts.MCTSParams;
-<<<<<<< HEAD
-import players.mcts.MCTSPlayer;
-import players.rmhc.RMHCPlayer;
-import players.simple.CatanRuleBasedPlayer;
-import players.simple.OSLAPlayer;
 import players.simple.RandomPlayer;
-=======
-import players.simple.OSLAPlayer;
->>>>>>> 718fb5fd
 import utilities.Pair;
 import utilities.TAGStatSummary;
 import utilities.Utils;
@@ -31,12 +23,7 @@
 import java.util.concurrent.atomic.AtomicInteger;
 
 import static core.CoreConstants.*;
-<<<<<<< HEAD
-import static games.GameType.Catan;
-import static games.GameType.DotsAndBoxes;
-=======
 import static games.GameType.*;
->>>>>>> 718fb5fd
 
 public class Game {
 
@@ -753,39 +740,30 @@
 
         /* 3. Set up players for the game */
         ArrayList<AbstractPlayer> players = new ArrayList<>();
-<<<<<<< HEAD
-        players.add(new MCTSPlayer());
-        players.add(new CatanRuleBasedPlayer());
-        players.add(new CatanRuleBasedPlayer());
-        players.add(new CatanRuleBasedPlayer());
-        /* 4. Run! */
-        runOne(Catan, players, seed, ac, false, null);
-
-=======
 
         MCTSParams params1 = new MCTSParams();
 
-//        players.add(new RandomPlayer());
-//        players.add(new RandomPlayer());
-//        players.add(new MCTSPlayer());
+        players.add(new RandomPlayer());
+//        players.add(new RMHCPlayer());
 //        players.add(new MCTSPlayer(params1));
-        players.add(new OSLAPlayer());
-//        players.add(new RMHCPlayer());
         players.add(new HumanGUIPlayer(ac));
 //        players.add(new HumanConsolePlayer());
-//        players.add(new FirstActionPlayer());
-//        players.add(new HumanConsolePlayer());
 
         /* 4. Run! */
-        runOne(TicTacToe, players, seed, ac, false, null);
+        runOne(DotsAndBoxes, players, seed, ac, false, null);
+        //       runMany(Collections.singletonList(Dominion), players, 100L,100, null, false, false, listeners);
+//        ArrayList<GameType> games = new ArrayList<>();
+//        games.add(TicTacToe);
+//        games.add(ExplodingKittens);
+//        games.add(LoveLetter);
+//        runMany(games, players, null, 50, null, false, false);
 
 //        ArrayList<GameType> games = new ArrayList<>(Arrays.asList(GameType.values()));
 //        games.remove(LoveLetter);
 //        games.remove(Pandemic);
 //        games.remove(TicTacToe);
-//        runMany(games, players, 100L, 100, null, false, false, null);
-//        runMany(new ArrayList<GameType>() {{add(Uno);}}, players, 100L, 100, null, false, false, null);
->>>>>>> 718fb5fd
+//        runMany(games, players, null, 100, ac, false, true);
+//        runMany(new ArrayList<GameType>() {{add(Uno);}}, players, null, 1000, null, false, false);
 
     }
 }