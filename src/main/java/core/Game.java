package core;

import core.actions.AbstractAction;
import core.actions.DoNothing;
import core.interfaces.IGameListener;
import core.interfaces.IPrintable;
import core.turnorders.ReactiveTurnOrder;
import games.GameType;
import gui.AbstractGUIManager;
import gui.GUI;
import gui.GamePanel;
import players.human.ActionController;
import players.human.HumanGUIPlayer;
import players.mcts.MCTSParams;
import players.simple.OSLAPlayer;
import utilities.Pair;
import utilities.TAGStatSummary;
import utilities.Utils;

import javax.swing.*;
import java.lang.reflect.Parameter;
import java.util.ArrayList;
import java.util.Collections;
import java.util.List;
import java.util.concurrent.atomic.AtomicInteger;

import static core.CoreConstants.GameEvents;
import static games.GameType.TicTacToe;


public class Game {

    private static final AtomicInteger idFountain = new AtomicInteger(0);
    // Type of game
    private final GameType gameType;
    // List of agents/players that play this game.
    protected List<AbstractPlayer> players;
    // Real game state and forward model
    protected AbstractGameState gameState;
    protected AbstractForwardModel forwardModel;
    protected List<IGameListener> listeners = new ArrayList<>();

    /* Game Statistics */
    // Current player acting
    AbstractPlayer currentPlayer;
    // Timers for various function calls
    private double nextTime, copyTime, agentTime, actionComputeTime;
    // Keeps track of action spaces for each game tick, pairs of (player ID, #actions)
    private ArrayList<Pair<Integer, Integer>> actionSpaceSize;
    // Game tick, number of iterations of game loop
    private int tick;
    // Number of times an agent is asked for decisions
    private int nDecisions;
    // Number of actions taken in a turn by a player
    private int nActionsPerTurn, nActionsPerTurnSum, nActionsPerTurnCount;
    private int gameID;

    private boolean pause, stop;

    /**
     * Game constructor. Receives a list of players, a forward model and a game state. Sets unique and final
     * IDs to all players in the game, and performs initialisation of the game state and forward model objects.
     *
     * @param players   - players taking part in this game.
     * @param realModel - forward model used to apply game rules.
     * @param gameState - object used to track the state of the game in a moment in time.
     */
    public Game(GameType type, List<AbstractPlayer> players, AbstractForwardModel realModel, AbstractGameState gameState) {
        this.gameType = type;
        this.gameState = gameState;
        this.forwardModel = realModel;
        reset(players);
    }

    /**
     * Game constructor. Receives a forward model and a game state.
     * Performs initialisation of the game state and forward model objects.
     *
     * @param model     - forward model used to apply game rules.
     * @param gameState - object used to track the state of the game in a moment in time.
     */
    public Game(GameType type, AbstractForwardModel model, AbstractGameState gameState) {
        this.gameType = type;
        this.forwardModel = model;
        this.gameState = gameState;
        reset(Collections.emptyList(), gameState.gameParameters.randomSeed);
    }

    /**
     * Runs one game.
     *
     * @param gameToPlay          - game to play
     * @param players             - list of players for the game
     * @param seed                - random seed for the game
     * @param ac                  - Action Controller object allowing GUI interaction. If null, runs without visuals.
     * @param randomizeParameters - if true, parameters are randomized for each run of each game (if possible).
     * @return - game instance created for the run
     */
    public static Game runOne(GameType gameToPlay, List<AbstractPlayer> players, long seed, ActionController ac,
                              boolean randomizeParameters, List<IGameListener> listeners) {
        // Creating game instance (null if not implemented)
        Game game = gameToPlay.createGameInstance(players.size(), seed);
        if (game != null) {
            if (listeners != null)
                listeners.forEach(game::addListener);

            // Randomize parameters
            if (randomizeParameters) {
                AbstractParameters gameParameters = game.getGameState().getGameParameters();
                gameParameters.randomize();
            }

            // Reset game instance, passing the players for this game
            game.reset(players);

            GUI frame = new GUI();
            AbstractGUIManager gui = null;


            if (ac != null) {
                // Create GUI (null if not implemented; running without visuals)
                GamePanel gamePanel = new GamePanel();
                frame.setContentPane(gamePanel);
                gui = gameToPlay.createGUIManager(gamePanel, game, ac);
            }

            frame.setFrameProperties();

            // Run!
            game.run(gui, frame);
        } else {
            System.out.println("Error game: " + gameToPlay);
        }

        return game;
    }

    /**
     * Runs several games with a given random seed.
     *
     * @param gamesToPlay         - list of games to play.
     * @param players             - list of players for the game.
     * @param nRepetitions        - number of repetitions of each game.
     * @param seed                - random seed for all games. If null, a new random seed is used for each game.
     * @param ac                  - action controller for GUI interactions, null if playing without visuals.
     * @param randomizeParameters - if true, game parameters are randomized for each run of each game (if possible).
     * @param detailedStatistics  - if true, detailed statistics are printed, otherwise just average of wins
     */
    public static void runMany(List<GameType> gamesToPlay, List<AbstractPlayer> players, Long seed,
                               int nRepetitions, ActionController ac, boolean randomizeParameters,
                               boolean detailedStatistics, List<IGameListener> listeners) {
        int nPlayers = players.size();

        // Save win rate statistics over all games
        TAGStatSummary[] overall = new TAGStatSummary[nPlayers];
        String[] agentNames = new String[nPlayers];
        for (int i = 0; i < nPlayers; i++) {
            String[] split = players.get(i).getClass().toString().split("\\.");
            String agentName = split[split.length - 1] + "-" + i;
            overall[i] = new TAGStatSummary("Overall " + agentName);
            agentNames[i] = agentName;
        }

        // For each game...
        for (GameType gt : gamesToPlay) {

            // Save win rate statistics over all repetitions of this game
            TAGStatSummary[] statSummaries = new TAGStatSummary[nPlayers];
            for (int i = 0; i < nPlayers; i++) {
                statSummaries[i] = new TAGStatSummary("{Game: " + gt.name() + "; Player: " + agentNames[i] + "}");
            }

            // Play n repetitions of this game and record player results
            Game game = null;
            int offset = 0;
            for (int i = 0; i < nRepetitions; i++) {
                Long s = seed;
                if (s == null) s = System.currentTimeMillis();
                s += offset;
                game = runOne(gt, players, s, ac, randomizeParameters, listeners);
                if (game != null) {
                    recordPlayerResults(statSummaries, game);
                    offset = game.getGameState().getTurnOrder().getRoundCounter() * game.getGameState().getNPlayers();
                } else {
                    break;
                }
            }

            if (game != null) {
                System.out.println("---------------------");
                for (int i = 0; i < nPlayers; i++) {
                    // Print statistics for this game
                    if (detailedStatistics) {
                        System.out.println(statSummaries[i].toString());
                    } else {
                        System.out.println(statSummaries[i].name + ": " + statSummaries[i].mean() + " (n=" + statSummaries[i].n() + ")");
                    }

                    // Record in overall statistics
                    overall[i].add(statSummaries[i]);
                }
            }
        }

        // Print final statistics
        System.out.println("\n=====================\n");
        for (int i = 0; i < nPlayers; i++) {
            // Print statistics for this game
            if (detailedStatistics) {
                System.out.println(overall[i].toString());
            } else {
                System.out.println(overall[i].name + ": " + overall[i].mean());
            }
        }
    }

    /**
     * Runs several games with a set of random seeds, one for each repetition of a game.
     *
     * @param gamesToPlay         - list of games to play.
     * @param players             - list of players for the game.
     * @param nRepetitions        - number of repetitions of each game.
     * @param seeds               - random seeds array, one for each repetition of a game.
     * @param ac                  - action controller for GUI interactions, null if playing without visuals.
     * @param randomizeParameters - if true, game parameters are randomized for each run of each game (if possible).
     */
    public static void runMany(List<GameType> gamesToPlay, List<AbstractPlayer> players, int nRepetitions,
                               long[] seeds, ActionController ac, boolean randomizeParameters, List<IGameListener> listeners) {
        int nPlayers = players.size();

        // Save win rate statistics over all games
        TAGStatSummary[] overall = new TAGStatSummary[nPlayers];
        for (int i = 0; i < nPlayers; i++) {
            overall[i] = new TAGStatSummary("Overall Player " + i);
        }

        // For each game...
        for (GameType gt : gamesToPlay) {

            // Save win rate statistics over all repetitions of this game
            TAGStatSummary[] statSummaries = new TAGStatSummary[nPlayers];
            for (int i = 0; i < nPlayers; i++) {
                statSummaries[i] = new TAGStatSummary("Game: " + gt.name() + "; Player: " + i);
            }

            // Play n repetitions of this game and record player results
            for (int i = 0; i < nRepetitions; i++) {
                Game game = runOne(gt, players, seeds[i], ac, randomizeParameters, listeners);
                if (game != null) {
                    recordPlayerResults(statSummaries, game);
                }
            }

            for (int i = 0; i < nPlayers; i++) {
                // Print statistics for this game
                System.out.println(statSummaries[i].toString());

                // Record in overall statistics
                overall[i].add(statSummaries[i]);
            }
        }

        // Print final statistics
        System.out.println("\n---------------------\n");
        for (int i = 0; i < nPlayers; i++) {
            // Print statistics for this game
            System.out.println(overall[i].toString());
        }
    }

    /**
     * Records statistics of given game into the given StatSummary objects. Only WIN, LOSE or DRAW are valid results
     * recorded.
     *
     * @param statSummaries - object recording statistics
     * @param game          - finished game
     */
    public static void recordPlayerResults(TAGStatSummary[] statSummaries, Game game) {
        int nPlayers = statSummaries.length;
        Utils.GameResult[] results = game.getGameState().getPlayerResults();
        for (int p = 0; p < nPlayers; p++) {
            if (results[p] == Utils.GameResult.WIN || results[p] == Utils.GameResult.LOSE || results[p] == Utils.GameResult.DRAW) {
                statSummaries[p].add(results[p].value);
            }
        }
    }

    public final void reset(List<AbstractPlayer> players) {
        reset(players, gameState.gameParameters.randomSeed);
    }

    /**
     * Resets the game. Sets up the game state to the initial state as described by game rules, assigns players
     * and their IDs, and initialises all players.
     *
     * @param players       - new players for the game
     * @param newRandomSeed - random seed is updated in the game parameters object and used throughout the game.
     */
    public final void reset(List<AbstractPlayer> players, long newRandomSeed) {
        gameState.reset(newRandomSeed);
        forwardModel.abstractSetup(gameState);
        if (players.size() == gameState.getNPlayers()) {
            this.players = players;
        } else if (players.isEmpty()) {
            // keep existing players
        } else
            throw new IllegalArgumentException("PlayerList provided to Game.reset() must be empty, or have the same number of entries as there are players");
        int id = 0;
        if (this.players != null)
            for (AbstractPlayer player : this.players) {
                // Create a FM copy for this player (different random seed)
                player.setForwardModel(this.forwardModel.copy());
                // Create initial state observation
                AbstractGameState observation = gameState.copy(id);
                // Give player their ID
                player.playerID = id++;
                // Allow player to initialize

                player.initializePlayer(observation);
            }
        gameID = idFountain.incrementAndGet();
        gameState.setGameID(gameID);
        resetStats();
    }

    /**
     * All timers and game tick set to 0.
     */
    public void resetStats() {
        nextTime = 0;
        copyTime = 0;
        agentTime = 0;
        actionComputeTime = 0;
        tick = 0;
        nDecisions = 0;
        actionSpaceSize = new ArrayList<>();
        nActionsPerTurnSum = 0;
        nActionsPerTurn = 1;
        nActionsPerTurnCount = 0;
        listeners.forEach(l -> l.onGameEvent(GameEvents.ABOUT_TO_START, this));
    }

    public final void run(AbstractGUIManager gui) {
        run(gui, null);
    }

    /**
     * Runs the game, given a GUI. If this is null, the game runs automatically without visuals.
     *
     * @param gui - graphical user interface.
     */
    public final void run(AbstractGUIManager gui, GUI frame) {

        boolean firstEnd = true;

        // GUI update
        updateGUI(gui, frame);

        while (gameState.isNotTerminal() && (frame == null || frame.isWindowOpen()) && !stop) {

            if (!pause) {

                /*
                 * The Game is responsible for tracking the players and the current game state
                 * It is important that the Game never passes the main AbstractGameState to the individual players,
                 * but instead always uses copy(playerId) to both:
                 * i) shuffle any hidden data they cannot see
                 * ii) ensure that any changes the player makes to the game state do not affect the genuine game state
                 *
                 * Players should never have access to the Game, or the main AbstractGameState, or to each other!
                 */

                // Get player to ask for actions next
                boolean reacting = (gameState.getTurnOrder() instanceof ReactiveTurnOrder
                        && ((ReactiveTurnOrder) gameState.getTurnOrder()).getReactivePlayers().size() > 0);
                int activePlayer = gameState.getCurrentPlayer();

                // Check if this is the same player as last, count number of actions per turn
                if (!reacting) {
                    if (currentPlayer != null && activePlayer == currentPlayer.getPlayerID()) {
                        nActionsPerTurn++;
                    } else {
                        nActionsPerTurnSum += nActionsPerTurn;
                        nActionsPerTurn = 1;
                        nActionsPerTurnCount++;
                    }
                }

                // This is the next player to be asked for a decision
                currentPlayer = players.get(activePlayer);

                // Get player observation, and time how long it takes
                double s = System.nanoTime();
                // copying the gamestate also copies the game parameters and resets the random seed (so agents cannot use this
                // to reconstruct the starting hands etc.)
                AbstractGameState observation = gameState.copy(activePlayer);
                copyTime += (System.nanoTime() - s);

                // Get actions for the player
                s = System.nanoTime();
                List<AbstractAction> observedActions = forwardModel.computeAvailableActions(observation);
                actionComputeTime += (System.nanoTime() - s);
                actionSpaceSize.add(new Pair<>(activePlayer, observedActions.size()));

                if (gameState.isNotTerminal()) {

                    if (gameState.coreGameParameters.verbose) {
                        System.out.println("Round: " + gameState.getTurnOrder().getRoundCounter());
                    }

                    if (observation instanceof IPrintable && gameState.coreGameParameters.verbose) {
                        ((IPrintable) observation).printToConsole();
                    }

                    // Start the timer for this decision
                    gameState.playerTimer[activePlayer].resume();

                    // Either ask player which action to use or, in case no actions are available, report the updated observation
                    AbstractAction action = null;
                    if (observedActions.size() > 0) {
                        if (observedActions.size() == 1 && (!(currentPlayer instanceof HumanGUIPlayer) || observedActions.get(0) instanceof DoNothing)) {
                            // Can only do 1 action, so do it.
                            action = observedActions.get(0);
                            currentPlayer.registerUpdatedObservation(observation);
                        } else {
                            if (currentPlayer instanceof HumanGUIPlayer && gui != null) {
                                while (action == null && gui.isWindowOpen()) {
                                    action = currentPlayer.getAction(observation, observedActions);
                                    updateGUI(gui, frame);
                                }
                            } else {
                                // Get action from player, and time it
                                s = System.nanoTime();
                                action = currentPlayer.getAction(observation, observedActions);
                                agentTime += (System.nanoTime() - s);
                                nDecisions++;
                            }
                        }
                        if (gameState.coreGameParameters.competitionMode && action != null && !observedActions.contains(action)) {
                            System.out.printf("Action played that was not in the list of available actions: %s%n", action.getString(gameState));
                            action = null;
                        }
                        AbstractAction finalAction = action;
                        listeners.forEach(l -> l.onEvent(GameEvents.ACTION_CHOSEN, gameState, finalAction));
                    } else {
                        currentPlayer.registerUpdatedObservation(observation);
                    }

                    // End the timer for this decision
                    gameState.playerTimer[activePlayer].pause();
                    gameState.playerTimer[activePlayer].incrementAction();

                    if (gameState.coreGameParameters.verbose && !(action == null)) {
                        System.out.println(action);
                    }
                    if (action == null)
                        throw new AssertionError("We have a NULL action in the Game loop");

                    // Check player timeout
                    if (observation.playerTimer[activePlayer].exceededMaxTime()) {
                        forwardModel.disqualifyOrRandomAction(gameState.coreGameParameters.disqualifyPlayerOnTimeout, gameState);
                    } else {
                        // Resolve action and game rules, time it
                        s = System.nanoTime();
                        forwardModel.next(gameState, action);
                        nextTime += (System.nanoTime() - s);
                    }
                    tick++;

                    // GUI update
                    updateGUI(gui, frame);
                } else {
                    if (firstEnd) {
                        if (gameState.coreGameParameters.verbose) {
                            System.out.println("Ended");
                        }
                        terminate();
                        firstEnd = false;
                    }
                }
            } else {
                // GUI update
                updateGUI(gui, frame);
            }
        }

        if (firstEnd) {
            if (gameState.coreGameParameters.verbose) {
                System.out.println("Ended");
            }
            terminate();
        }
    }

    // Run function shortcut
    public final void run() {
        run(null, null);
    }

    /**
     * Performs GUI update.
     *
     * @param gui - gui to update.
     */
    private void updateGUI(AbstractGUIManager gui, JFrame frame) {
        if (gui != null && frame != null) {
            gui.update(currentPlayer, gameState);
            frame.repaint();
            try {
                Thread.sleep(gameState.coreGameParameters.frameSleepMS);
            } catch (Exception e) {
                System.out.println("EXCEPTION " + e);
            }
        }
    }

    /**
     * Called at the end of game loop execution, when the game is over.
     */
    private void terminate() {
        // Print last state
        if (gameState instanceof IPrintable && gameState.coreGameParameters.verbose) {
            ((IPrintable) gameState).printToConsole();
        }

        // Perform any end of game computations as required by the game
        forwardModel.endGame(gameState);
        listeners.forEach(l -> l.onGameEvent(GameEvents.GAME_OVER, this));
        if (gameState.coreGameParameters.verbose) {
            System.out.println("Game Over");
        }

        // Allow players to terminate
        for (AbstractPlayer player : players) {
            player.finalizePlayer(gameState.copy(player.getPlayerID()));
        }

        // Timers should average
        terminateTimers();
    }

    /**
     * Timers average at the end of the game.
     */
    private void terminateTimers() {
        nextTime /= tick;
        copyTime /= tick;
        actionComputeTime /= tick;
        agentTime /= nDecisions;
        if (nActionsPerTurnCount > 0)
            nActionsPerTurnSum /= nActionsPerTurnCount;
    }

    /**
     * Retrieves the current game state.
     *
     * @return - current game state.
     */
    public final AbstractGameState getGameState() {
        return gameState;
    }

    /**
     * Retrieves the forward model.
     *
     * @return - forward model.
     */
    public AbstractForwardModel getForwardModel() {
        return forwardModel;
    }

    /**
     * Retrieves agent timer value, i.e. how long the AI players took to make decisions in this game.
     *
     * @return - agent time
     */
    public double getAgentTime() {
        return agentTime;
    }

    /**
     * Retrieves the copy timer value, i.e. how long the game state took to produce player observations in this game.
     *
     * @return - copy time
     */
    public double getCopyTime() {
        return copyTime;
    }

    /**
     * Retrieves the next timer value, i.e. how long the forward model took to advance the game state with an action.
     *
     * @return - next time
     */
    public double getNextTime() {
        return nextTime;
    }

    /**
     * Retrieves the action compute timer value, i.e. how long the forward model took to compute the available actions
     * in a game state.
     *
     * @return - action compute time
     */
    public double getActionComputeTime() {
        return actionComputeTime;
    }

    /**
     * Retrieves the number of game loop repetitions performed in this game.
     *
     * @return - tick number
     */
    public int getTick() {
        return tick;
    }

    /**
     * Retrieves number of decisions made by the AI players in the game.
     *
     * @return - number of decisions
     */
    public int getNDecisions() {
        return nDecisions;
    }

    /**
     * Number of actions taken in a turn by a player, before turn moves to another.
     *
     * @return - number of actions per turn
     */
    public int getNActionsPerTurn() {
        return nActionsPerTurnSum;
    }

    /**
     * Retrieves a list with one entry per game tick, each a pair (player ID, # actions)
     *
     * @return - list of action space sizes
     */
    public ArrayList<Pair<Integer, Integer>> getActionSpaceSize() {
        return actionSpaceSize;
    }

    /**
     * Which game is this?
     *
     * @return type of game.
     */
    public GameType getGameType() {
        return gameType;
    }

    public void addListener(IGameListener listener) {
        if (!listeners.contains(listener)) {
            listeners.add(listener);
            gameState.turnOrder.addListener(listener);
        }
    }

    public void clearListeners() {
        listeners.clear();
        getGameState().turnOrder.clearListeners();
    }

    /**
     * Retrieves the list of players in the game.
     *
     * @return - players list
     */
    public List<AbstractPlayer> getPlayers() {
        return players;
    }

    public boolean isPaused() {
        return pause;
    }

    public void setPaused(boolean paused) {
        this.pause = paused;
    }

    public boolean isStopped() {
        return stop;
    }

    public void setStopped(boolean stopped) {
        this.stop = stopped;
    }

    public CoreParameters getCoreParameters() {
        return gameState.coreGameParameters;
    }

    public void setCoreParameters(CoreParameters coreParameters) {
        this.gameState.setCoreGameParameters(coreParameters);
    }

    @Override
    public String toString() {
        return gameType.toString();
    }


    /**
<<<<<<< HEAD
     * Runs one game.
     *
     * @param gameToPlay          - game to play
     * @param players             - list of players for the game
     * @param seed                - random seed for the game
     * @param ac                  - Action Controller object allowing GUI interaction. If null, runs without visuals.
     * @param randomizeParameters - if true, parameters are randomized for each run of each game (if possible).
     * @return - game instance created for the run
     */
    public static Game runOne(GameType gameToPlay, String parameterConfigFile, List<AbstractPlayer> players, long seed, ActionController ac,
                              boolean randomizeParameters, List<IGameListener> listeners) {
        // Creating game instance (null if not implemented)
        Game game;
        if (parameterConfigFile != null) {
            AbstractParameters params = ParameterFactory.createFromFile(gameToPlay, parameterConfigFile);
            game = gameToPlay.createGameInstance(players.size(), seed, params);
        }
        else game = gameToPlay.createGameInstance(players.size(), seed);
        if (game != null) {
            if (listeners != null)
                listeners.forEach(game::addListener);

            // Randomize parameters
            if (randomizeParameters) {
                AbstractParameters gameParameters = game.getGameState().getGameParameters();
                gameParameters.randomize();
            }

            // Reset game instance, passing the players for this game
            game.reset(players);

            GUI frame = null;
            AbstractGUIManager gui = null;


            if (ac != null) {
                // Create GUI (null if not implemented; running without visuals)
                frame = new GUI();
                GamePanel gamePanel = new GamePanel();
                frame.setContentPane(gamePanel);
                gui = gameToPlay.createGUIManager(gamePanel, game, ac);
                frame.setFrameProperties();
            }

            // Run!
            game.run(gui, frame);
        } else {
            System.out.println("Error game: " + gameToPlay);
        }

        return game;
    }

    /**
     * Runs several games with a given random seed.
     *
     * @param gamesToPlay         - list of games to play.
     * @param players             - list of players for the game.
     * @param nRepetitions        - number of repetitions of each game.
     * @param seed                - random seed for all games. If null, a new random seed is used for each game.
     * @param ac                  - action controller for GUI interactions, null if playing without visuals.
     * @param randomizeParameters - if true, game parameters are randomized for each run of each game (if possible).
     * @param detailedStatistics  - if true, detailed statistics are printed, otherwise just average of wins
     */
    public static void runMany(List<GameType> gamesToPlay, List<AbstractPlayer> players, Long seed,
                               int nRepetitions, ActionController ac, boolean randomizeParameters,
                               boolean detailedStatistics, List<IGameListener> listeners) {
        int nPlayers = players.size();

        // Save win rate statistics over all games
        TAGStatSummary[] overall = new TAGStatSummary[nPlayers];
        String[] agentNames = new String[nPlayers];
        for (int i = 0; i < nPlayers; i++) {
            String[] split = players.get(i).getClass().toString().split("\\.");
            String agentName = split[split.length - 1] + "-" + i;
            overall[i] = new TAGStatSummary("Overall " + agentName);
            agentNames[i] = agentName;
        }

        // For each game...
        for (GameType gt : gamesToPlay) {

            // Save win rate statistics over all repetitions of this game
            TAGStatSummary[] statSummaries = new TAGStatSummary[nPlayers];
            for (int i = 0; i < nPlayers; i++) {
                statSummaries[i] = new TAGStatSummary("{Game: " + gt.name() + "; Player: " + agentNames[i] + "}");
            }

            // Play n repetitions of this game and record player results
            Game game = null;
            int offset = 0;
            for (int i = 0; i < nRepetitions; i++) {
                Long s = seed;
                if (s == null) s = System.currentTimeMillis();
                s += offset;
                game = runOne(gt, null, players, s, ac, randomizeParameters, listeners);
                if (game != null) {
                    recordPlayerResults(statSummaries, game);
                    offset = game.getGameState().getTurnOrder().getRoundCounter() * game.getGameState().getNPlayers();
                } else {
                    break;
                }
            }

            if (game != null) {
                System.out.println("---------------------");
                for (int i = 0; i < nPlayers; i++) {
                    // Print statistics for this game
                    if (detailedStatistics) {
                        System.out.println(statSummaries[i].toString());
                    } else {
                        System.out.println(statSummaries[i].name + ": " + statSummaries[i].mean() + " (n=" + statSummaries[i].n() + ")");
                    }

                    // Record in overall statistics
                    overall[i].add(statSummaries[i]);
                }
            }
        }

        // Print final statistics
        System.out.println("\n=====================\n");
        for (int i = 0; i < nPlayers; i++) {
            // Print statistics for this game
            if (detailedStatistics) {
                System.out.println(overall[i].toString());
            } else {
                System.out.println(overall[i].name + ": " + overall[i].mean());
            }
        }
    }

    /**
     * Runs several games with a set of random seeds, one for each repetition of a game.
     *
     * @param gamesToPlay         - list of games to play.
     * @param players             - list of players for the game.
     * @param nRepetitions        - number of repetitions of each game.
     * @param seeds               - random seeds array, one for each repetition of a game.
     * @param ac                  - action controller for GUI interactions, null if playing without visuals.
     * @param randomizeParameters - if true, game parameters are randomized for each run of each game (if possible).
     */
    public static void runMany(List<GameType> gamesToPlay, List<AbstractPlayer> players, int nRepetitions,
                               long[] seeds, ActionController ac, boolean randomizeParameters, List<IGameListener> listeners) {
        int nPlayers = players.size();

        // Save win rate statistics over all games
        TAGStatSummary[] overall = new TAGStatSummary[nPlayers];
        for (int i = 0; i < nPlayers; i++) {
            overall[i] = new TAGStatSummary("Overall Player " + i);
        }

        // For each game...
        for (GameType gt : gamesToPlay) {

            // Save win rate statistics over all repetitions of this game
            TAGStatSummary[] statSummaries = new TAGStatSummary[nPlayers];
            for (int i = 0; i < nPlayers; i++) {
                statSummaries[i] = new TAGStatSummary("Game: " + gt.name() + "; Player: " + i);
            }

            // Play n repetitions of this game and record player results
            for (int i = 0; i < nRepetitions; i++) {
                Game game = runOne(gt, null, players, seeds[i], ac, randomizeParameters, listeners);
                if (game != null) {
                    recordPlayerResults(statSummaries, game);
                }
            }

            for (int i = 0; i < nPlayers; i++) {
                // Print statistics for this game
                System.out.println(statSummaries[i].toString());

                // Record in overall statistics
                overall[i].add(statSummaries[i]);
            }
        }

        // Print final statistics
        System.out.println("\n---------------------\n");
        for (int i = 0; i < nPlayers; i++) {
            // Print statistics for this game
            System.out.println(overall[i].toString());
        }
    }

    /**
     * Records statistics of given game into the given StatSummary objects. Only WIN, LOSE or DRAW are valid results
     * recorded.
     *
     * @param statSummaries - object recording statistics
     * @param game          - finished game
     */
    public static void recordPlayerResults(TAGStatSummary[] statSummaries, Game game) {
        int nPlayers = statSummaries.length;
        Utils.GameResult[] results = game.getGameState().getPlayerResults();
        for (int p = 0; p < nPlayers; p++) {
            if (results[p] == Utils.GameResult.WIN || results[p] == Utils.GameResult.LOSE || results[p] == Utils.GameResult.DRAW) {
                statSummaries[p].add(results[p].value);
            }
        }
    }

    /**
=======
>>>>>>> 67a87a99
     * Main class used to run the framework. The user must specify:
     * 1. Action controller for GUI interactions / null for no visuals
     * 2. Random seed for the game
     * 3. Players for the game
     * 4. Game parameter configuration
     * 5. Mode of running
     * and then run this class.
     */
    public static void main(String[] args) {
        /* 1. Action controller for GUI interactions. If set to null, running without visuals. */
        ActionController ac = new ActionController(); //null;

        /* 2. Game seed */
        long seed = System.currentTimeMillis(); //0;

        /* 3. Set up players for the game */
        ArrayList<AbstractPlayer> players = new ArrayList<>();

        MCTSParams params1 = new MCTSParams();

//        players.add(new RandomPlayer());
//        players.add(new RandomPlayer());
//        players.add(new MCTSPlayer());
//        players.add(new MCTSPlayer(params1));
        players.add(new OSLAPlayer());
//        players.add(new RMHCPlayer());
        players.add(new HumanGUIPlayer(ac));
//        players.add(new HumanConsolePlayer());
//        players.add(new FirstActionPlayer());
//        players.add(new HumanConsolePlayer());

        /* 4. Game parameter configuration */
        String gameParams = "data/pandemic/param-config.json";

        /* 5. Run! */
        runOne(Pandemic, gameParams, players, seed, ac, false, null);

//        ArrayList<GameType> games = new ArrayList<>(Arrays.asList(GameType.values()));
//        games.remove(LoveLetter);
//        games.remove(Pandemic);
//        games.remove(TicTacToe);
//        runMany(games, players, 100L, 100, null, false, false, null);
//        runMany(new ArrayList<GameType>() {{add(Uno);}}, players, 100L, 100, null, false, false, null);

    }

}<|MERGE_RESOLUTION|>--- conflicted
+++ resolved
@@ -25,6 +25,7 @@
 import java.util.concurrent.atomic.AtomicInteger;
 
 import static core.CoreConstants.GameEvents;
+import static games.GameType.Pandemic;
 import static games.GameType.TicTacToe;
 
 
@@ -96,10 +97,15 @@
      * @param randomizeParameters - if true, parameters are randomized for each run of each game (if possible).
      * @return - game instance created for the run
      */
-    public static Game runOne(GameType gameToPlay, List<AbstractPlayer> players, long seed, ActionController ac,
+    public static Game runOne(GameType gameToPlay, String parameterConfigFile, List<AbstractPlayer> players, long seed, ActionController ac,
                               boolean randomizeParameters, List<IGameListener> listeners) {
         // Creating game instance (null if not implemented)
-        Game game = gameToPlay.createGameInstance(players.size(), seed);
+        Game game;
+        if (parameterConfigFile != null) {
+            AbstractParameters params = ParameterFactory.createFromFile(gameToPlay, parameterConfigFile);
+            game = gameToPlay.createGameInstance(players.size(), seed, params);
+        }
+        else game = gameToPlay.createGameInstance(players.size(), seed);
         if (game != null) {
             if (listeners != null)
                 listeners.forEach(game::addListener);
@@ -177,7 +183,7 @@
                 Long s = seed;
                 if (s == null) s = System.currentTimeMillis();
                 s += offset;
-                game = runOne(gt, players, s, ac, randomizeParameters, listeners);
+                game = runOne(gt, null, players, s, ac, randomizeParameters, listeners);
                 if (game != null) {
                     recordPlayerResults(statSummaries, game);
                     offset = game.getGameState().getTurnOrder().getRoundCounter() * game.getGameState().getNPlayers();
@@ -245,7 +251,7 @@
 
             // Play n repetitions of this game and record player results
             for (int i = 0; i < nRepetitions; i++) {
-                Game game = runOne(gt, players, seeds[i], ac, randomizeParameters, listeners);
+                Game game = runOne(gt, null, players, seeds[i], ac, randomizeParameters, listeners);
                 if (game != null) {
                     recordPlayerResults(statSummaries, game);
                 }
@@ -703,213 +709,6 @@
 
 
     /**
-<<<<<<< HEAD
-     * Runs one game.
-     *
-     * @param gameToPlay          - game to play
-     * @param players             - list of players for the game
-     * @param seed                - random seed for the game
-     * @param ac                  - Action Controller object allowing GUI interaction. If null, runs without visuals.
-     * @param randomizeParameters - if true, parameters are randomized for each run of each game (if possible).
-     * @return - game instance created for the run
-     */
-    public static Game runOne(GameType gameToPlay, String parameterConfigFile, List<AbstractPlayer> players, long seed, ActionController ac,
-                              boolean randomizeParameters, List<IGameListener> listeners) {
-        // Creating game instance (null if not implemented)
-        Game game;
-        if (parameterConfigFile != null) {
-            AbstractParameters params = ParameterFactory.createFromFile(gameToPlay, parameterConfigFile);
-            game = gameToPlay.createGameInstance(players.size(), seed, params);
-        }
-        else game = gameToPlay.createGameInstance(players.size(), seed);
-        if (game != null) {
-            if (listeners != null)
-                listeners.forEach(game::addListener);
-
-            // Randomize parameters
-            if (randomizeParameters) {
-                AbstractParameters gameParameters = game.getGameState().getGameParameters();
-                gameParameters.randomize();
-            }
-
-            // Reset game instance, passing the players for this game
-            game.reset(players);
-
-            GUI frame = null;
-            AbstractGUIManager gui = null;
-
-
-            if (ac != null) {
-                // Create GUI (null if not implemented; running without visuals)
-                frame = new GUI();
-                GamePanel gamePanel = new GamePanel();
-                frame.setContentPane(gamePanel);
-                gui = gameToPlay.createGUIManager(gamePanel, game, ac);
-                frame.setFrameProperties();
-            }
-
-            // Run!
-            game.run(gui, frame);
-        } else {
-            System.out.println("Error game: " + gameToPlay);
-        }
-
-        return game;
-    }
-
-    /**
-     * Runs several games with a given random seed.
-     *
-     * @param gamesToPlay         - list of games to play.
-     * @param players             - list of players for the game.
-     * @param nRepetitions        - number of repetitions of each game.
-     * @param seed                - random seed for all games. If null, a new random seed is used for each game.
-     * @param ac                  - action controller for GUI interactions, null if playing without visuals.
-     * @param randomizeParameters - if true, game parameters are randomized for each run of each game (if possible).
-     * @param detailedStatistics  - if true, detailed statistics are printed, otherwise just average of wins
-     */
-    public static void runMany(List<GameType> gamesToPlay, List<AbstractPlayer> players, Long seed,
-                               int nRepetitions, ActionController ac, boolean randomizeParameters,
-                               boolean detailedStatistics, List<IGameListener> listeners) {
-        int nPlayers = players.size();
-
-        // Save win rate statistics over all games
-        TAGStatSummary[] overall = new TAGStatSummary[nPlayers];
-        String[] agentNames = new String[nPlayers];
-        for (int i = 0; i < nPlayers; i++) {
-            String[] split = players.get(i).getClass().toString().split("\\.");
-            String agentName = split[split.length - 1] + "-" + i;
-            overall[i] = new TAGStatSummary("Overall " + agentName);
-            agentNames[i] = agentName;
-        }
-
-        // For each game...
-        for (GameType gt : gamesToPlay) {
-
-            // Save win rate statistics over all repetitions of this game
-            TAGStatSummary[] statSummaries = new TAGStatSummary[nPlayers];
-            for (int i = 0; i < nPlayers; i++) {
-                statSummaries[i] = new TAGStatSummary("{Game: " + gt.name() + "; Player: " + agentNames[i] + "}");
-            }
-
-            // Play n repetitions of this game and record player results
-            Game game = null;
-            int offset = 0;
-            for (int i = 0; i < nRepetitions; i++) {
-                Long s = seed;
-                if (s == null) s = System.currentTimeMillis();
-                s += offset;
-                game = runOne(gt, null, players, s, ac, randomizeParameters, listeners);
-                if (game != null) {
-                    recordPlayerResults(statSummaries, game);
-                    offset = game.getGameState().getTurnOrder().getRoundCounter() * game.getGameState().getNPlayers();
-                } else {
-                    break;
-                }
-            }
-
-            if (game != null) {
-                System.out.println("---------------------");
-                for (int i = 0; i < nPlayers; i++) {
-                    // Print statistics for this game
-                    if (detailedStatistics) {
-                        System.out.println(statSummaries[i].toString());
-                    } else {
-                        System.out.println(statSummaries[i].name + ": " + statSummaries[i].mean() + " (n=" + statSummaries[i].n() + ")");
-                    }
-
-                    // Record in overall statistics
-                    overall[i].add(statSummaries[i]);
-                }
-            }
-        }
-
-        // Print final statistics
-        System.out.println("\n=====================\n");
-        for (int i = 0; i < nPlayers; i++) {
-            // Print statistics for this game
-            if (detailedStatistics) {
-                System.out.println(overall[i].toString());
-            } else {
-                System.out.println(overall[i].name + ": " + overall[i].mean());
-            }
-        }
-    }
-
-    /**
-     * Runs several games with a set of random seeds, one for each repetition of a game.
-     *
-     * @param gamesToPlay         - list of games to play.
-     * @param players             - list of players for the game.
-     * @param nRepetitions        - number of repetitions of each game.
-     * @param seeds               - random seeds array, one for each repetition of a game.
-     * @param ac                  - action controller for GUI interactions, null if playing without visuals.
-     * @param randomizeParameters - if true, game parameters are randomized for each run of each game (if possible).
-     */
-    public static void runMany(List<GameType> gamesToPlay, List<AbstractPlayer> players, int nRepetitions,
-                               long[] seeds, ActionController ac, boolean randomizeParameters, List<IGameListener> listeners) {
-        int nPlayers = players.size();
-
-        // Save win rate statistics over all games
-        TAGStatSummary[] overall = new TAGStatSummary[nPlayers];
-        for (int i = 0; i < nPlayers; i++) {
-            overall[i] = new TAGStatSummary("Overall Player " + i);
-        }
-
-        // For each game...
-        for (GameType gt : gamesToPlay) {
-
-            // Save win rate statistics over all repetitions of this game
-            TAGStatSummary[] statSummaries = new TAGStatSummary[nPlayers];
-            for (int i = 0; i < nPlayers; i++) {
-                statSummaries[i] = new TAGStatSummary("Game: " + gt.name() + "; Player: " + i);
-            }
-
-            // Play n repetitions of this game and record player results
-            for (int i = 0; i < nRepetitions; i++) {
-                Game game = runOne(gt, null, players, seeds[i], ac, randomizeParameters, listeners);
-                if (game != null) {
-                    recordPlayerResults(statSummaries, game);
-                }
-            }
-
-            for (int i = 0; i < nPlayers; i++) {
-                // Print statistics for this game
-                System.out.println(statSummaries[i].toString());
-
-                // Record in overall statistics
-                overall[i].add(statSummaries[i]);
-            }
-        }
-
-        // Print final statistics
-        System.out.println("\n---------------------\n");
-        for (int i = 0; i < nPlayers; i++) {
-            // Print statistics for this game
-            System.out.println(overall[i].toString());
-        }
-    }
-
-    /**
-     * Records statistics of given game into the given StatSummary objects. Only WIN, LOSE or DRAW are valid results
-     * recorded.
-     *
-     * @param statSummaries - object recording statistics
-     * @param game          - finished game
-     */
-    public static void recordPlayerResults(TAGStatSummary[] statSummaries, Game game) {
-        int nPlayers = statSummaries.length;
-        Utils.GameResult[] results = game.getGameState().getPlayerResults();
-        for (int p = 0; p < nPlayers; p++) {
-            if (results[p] == Utils.GameResult.WIN || results[p] == Utils.GameResult.LOSE || results[p] == Utils.GameResult.DRAW) {
-                statSummaries[p].add(results[p].value);
-            }
-        }
-    }
-
-    /**
-=======
->>>>>>> 67a87a99
      * Main class used to run the framework. The user must specify:
      * 1. Action controller for GUI interactions / null for no visuals
      * 2. Random seed for the game
@@ -941,8 +740,8 @@
 //        players.add(new FirstActionPlayer());
 //        players.add(new HumanConsolePlayer());
 
-        /* 4. Game parameter configuration */
-        String gameParams = "data/pandemic/param-config.json";
+        /* 4. Game parameter configuration. Set to null to ignore and use default parameters */
+        String gameParams = "data/pandemic/param-config.json"; //null;
 
         /* 5. Run! */
         runOne(Pandemic, gameParams, players, seed, ac, false, null);
