--- conflicted
+++ resolved
@@ -2,15 +2,7 @@
 
 import actions.Action;
 import components.*;
-
-<<<<<<< HEAD
-import java.util.ArrayList;
-import java.util.HashMap;
-import java.util.List;
-import java.util.Random;
-=======
 import java.util.*;
->>>>>>> 947c4a33
 
 import static pandemic.Constants.GAME_ONGOING;
 
@@ -44,7 +36,6 @@
 
     protected int gameStatus = GAME_ONGOING;
 
-<<<<<<< HEAD
     public GameState copy() {
         return copy(-1);
     }
@@ -76,12 +67,6 @@
 
         gsCopy.counters = new ArrayList<>();
         for(Counter c : counters) gsCopy.counters.add(c.copy());
-=======
-    public abstract GameState copy();
-    public GameState copyTo(GameState gs) {
-        gs.activePlayer = activePlayer;
-        gs.reactivePlayers = new ArrayList<>(reactivePlayers);
->>>>>>> 947c4a33
 
         gsCopy.dice = new ArrayList<>();
         for(Dice d : dice) gsCopy.dice.add(d.copy());
