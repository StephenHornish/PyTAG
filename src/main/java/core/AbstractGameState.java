package core;

import core.actions.AbstractAction;
import core.actions.LogEvent;
import core.components.Area;
import core.components.Component;
import core.components.PartialObservableDeck;
import core.interfaces.IComponentContainer;
import core.interfaces.IExtendedSequence;
import core.interfaces.IGamePhase;
import evaluation.listeners.GameListener;
import evaluation.metrics.Event;
import games.GameType;
import utilities.ElapsedCpuChessTimer;

import java.util.*;
import java.util.function.BiFunction;
import java.util.function.Function;
import java.util.function.Supplier;

import static java.util.stream.Collectors.toList;
import static core.CoreConstants.GameResult.*;

/**
 * Contains all game state information.
 * <p>
 * This is distinct from the Game, of which it is a component. The Game also controls the players in the game, and
 * this information is not present in (and must not be present in) the AbstractGameState.
 * <p>
 * A copy of the AbstractGameState is provided to each AbstractPlayer when it is their turn to act.
 * Separately the AbstractPlayer has a ForwardModel to be used if needed - this caters for the possibility that
 * agents may want to use a different/learned forward model in some use cases.
 */
public abstract class AbstractGameState {

    // Parameters, forward model and turn order for the game
    protected final AbstractParameters gameParameters;
    // Game being played
    protected final GameType gameType = _getGameType();
    private Area allComponents;

    // Game tick, number of iterations of game loop
    private int tick = 0;

    // Migrated from TurnOrder...may move later
    protected int roundCounter, turnCounter, turnOwner, firstPlayer;
    protected int nPlayers;
    protected List<GameListener> listeners = new ArrayList<>();

    // Timers for all players
    protected ElapsedCpuChessTimer[] playerTimer;

    // A record of all actions taken to reach this game state
    private List<AbstractAction> history = new ArrayList<>();
    private List<String> historyText = new ArrayList<>();

    // Status of the game, and status for each player (in cooperative games, the game status is also each player's status)
    protected CoreConstants.GameResult gameStatus;
    protected CoreConstants.GameResult[] playerResults;
    // Current game phase
    protected IGamePhase gamePhase;
    // Stack for extended actions
    protected Stack<IExtendedSequence> actionsInProgress = new Stack<>();
    CoreParameters coreGameParameters;
    private int gameID;

    /**
     * @param gameParameters - game parameters.
     */
    public AbstractGameState(AbstractParameters gameParameters, int nPlayers) {
        this.nPlayers = nPlayers;
        this.gameParameters = gameParameters;
        this.coreGameParameters = new CoreParameters();
    }

    protected abstract GameType _getGameType();

    /**
     * Resets variables initialised for this game state.
     */
    void reset() {
        allComponents = new Area(-1, "All Components");
        gameStatus = GAME_ONGOING;
        playerResults = new CoreConstants.GameResult[getNPlayers()];
        Arrays.fill(playerResults, GAME_ONGOING);
        history = new ArrayList<>();
        historyText = new ArrayList<>();
        playerTimer = new ElapsedCpuChessTimer[getNPlayers()];
        tick = 0;
        turnOwner = 0;
        turnCounter = 0;
        roundCounter = 0;
        firstPlayer = 0;
        actionsInProgress.empty();
    }

    /**
     * Resets variables initialised for this game state.
     */
    void reset(long seed) {
        gameParameters.randomSeed = seed;
        reset();
    }

    // Getters
    public CoreParameters getCoreGameParameters() {
        return coreGameParameters;
    }
    public final CoreConstants.GameResult getGameStatus() {
        return gameStatus;
    }
    public final AbstractParameters getGameParameters() {
        return this.gameParameters;
    }
    public int getNPlayers() { return nPlayers; }
    public int getCurrentPlayer() {
        if (isActionInProgress()) {
            return actionsInProgress.peek().getCurrentPlayer(this);
        }
        // else we have the data locally
        return turnOwner;
    }
    public final CoreConstants.GameResult[] getPlayerResults() {return playerResults;}
    public final IGamePhase getGamePhase() {
        return gamePhase;
    }
    public final ElapsedCpuChessTimer[] getPlayerTimer() {
        return playerTimer;
    }
    public final GameType getGameType() {
        return gameType;
    }

    /**
     * @return All actions that have been executed on this state since reset()/initialisation
     */
    public List<AbstractAction> getHistory() { return new ArrayList<>(history);}
    public List<String> getHistoryAsText() {
        return new ArrayList<>(historyText);
    }
    public int getGameID() {
        return gameID;
    }
    public int getRoundCounter() {return roundCounter;}
    public int getTurnCounter() {return turnCounter;}
    public int getTurnOwner() {return turnOwner;}
    public int getFirstPlayer() {return firstPlayer;}

    // Setters
    void setCoreGameParameters(CoreParameters coreGameParameters) {
        this.coreGameParameters = coreGameParameters;
    }
    public final void setGameStatus(CoreConstants.GameResult status) {
        this.gameStatus = status;
    }
    public final void setPlayerResult(CoreConstants.GameResult result, int playerIdx) {
        this.playerResults[playerIdx] = result;
    }
    public final void setGamePhase(IGamePhase gamePhase) {
        this.gamePhase = gamePhase;
    }
    void setGameID(int id) {
        gameID = id;
    } // package level deliberately
    void advanceGameTick() {tick++;}

    public void setTurnOwner(int newTurnOwner) {turnOwner = newTurnOwner;}
    public void setFirstPlayer(int newFirstPlayer) {
        firstPlayer = newFirstPlayer;
        turnOwner = newFirstPlayer;
    }

    public void addListener(GameListener listener) {
        if (!listeners.contains(listener))
            listeners.add(listener);
    }

    public void clearListeners() {
        listeners.clear();
    }

    /* Limited access final methods */
    public final boolean isNotTerminal() {
        return gameStatus == GAME_ONGOING;
    }

    public final boolean isNotTerminalForPlayer(int player) {
        return playerResults[player] == GAME_ONGOING && gameStatus == GAME_ONGOING;
    }
    public final int getGameTick() {return tick;}
    public final Component getComponentById(int id) {
        Component c = allComponents.getComponent(id);
        if (c == null) {
            try {
                addAllComponents();
                c = allComponents.getComponent(id);
<<<<<<< HEAD
            } catch (Exception ignored) {}  // Can crash from concurrent modifications if running with GUI TODO: this is an ugly fix
=======
            } catch (Exception ignored) {
            }  // Can crash from concurrent modifications if running with GUI TODO: this is an ugly fix
>>>>>>> b25a4283
        }
        return c;
    }

    public final Area getAllComponents() {
        addAllComponents(); // otherwise the list of allComponents is only ever updated when we copy the state!
        return allComponents;
    }

    /**
     * While getAllComponents() returns an Area containing every component, this method
     * returns a list of just the top-level items. So, for example, a Deck of Cards appears once here, while
     * the Area returned by getAllComponents() will contain the Deck, and every single Card it contains too.
     *
     * @return Return
     */
    public final List<Component> getAllTopLevelComponents() {
        return _getAllComponents();
    }

    /**
     * Adds all components given by the game to the allComponents map in the correct way, first clearing the map.
     */
    protected final void addAllComponents() {
        allComponents.clear();
        allComponents.putComponents(_getAllComponents());
    }

    /**
     * Public access copy method, which always does a full copy of the game state.
     * (I.e. with no shuffling of hidden data)
     * Implement _copy() for game-specific functionality
     *
     * @return - full copy of this game state.
     */
    public final AbstractGameState copy() {
        return copy(-1);
    }

    /**
     * Copies the current game state, including super class methods, given player ID.
     * Reduces state variables to only those that the player observes.
     *
     * @param playerId - player observing the state
     * @return - reduced copy of the game state.
     */
    public final AbstractGameState copy(int playerId) {
        AbstractGameState s = _copy(playerId);
        // Copy super class things
        s.allComponents = allComponents.emptyCopy();
        s.gameStatus = gameStatus;
        s.playerResults = playerResults.clone();
        s.gamePhase = gamePhase;
        s.coreGameParameters = coreGameParameters;
        s.tick = tick;
        s.nPlayers = nPlayers;
        s.roundCounter = roundCounter;
        s.turnCounter = turnCounter;
        s.turnOwner = turnOwner;
        s.firstPlayer = firstPlayer;

        if (!coreGameParameters.competitionMode) {
            s.history = new ArrayList<>(history);
            s.historyText = new ArrayList<>(historyText);
            // we do not copy individual actions in history, as these are now dead and should not change
            // History is for debugging and spectation of games. There is a risk that History might contain information
            // formally hidden to some participants. For this reason, in COMPETITION_MODE we explicitly do not copy
            // any history over in case a sneaky agent tries to take advantage of it.
            // If there is any information only available in History that could legitimately be used, then this should
            // be incorporated in the game-specific data in GameState where the correct hiding protocols can be enforced.
        }
<<<<<<< HEAD
        // TODO: uncomment
=======

>>>>>>> b25a4283
        s.actionsInProgress = new Stack<>();
        actionsInProgress.forEach(
                a -> s.actionsInProgress.push(a.copy())
        );

        s.playerTimer = new ElapsedCpuChessTimer[getNPlayers()];
        for (int i = 0; i < getNPlayers(); i++) {
            s.playerTimer[i] = playerTimer[i].copy();
        }

        // Update the list of components for ID matching in actions.
        s.addAllComponents();
        return s;
    }

    /**
     * Used by ForwardModel.next() to log history (very useful for debugging)
     *
     * @param action The action that has just been applied (or is about to be applied) to the game state
     */
    protected final void recordAction(AbstractAction action, int player) {
        history.add(action);
        historyText.add("Player " + player + " : " + action.getString(this));
    }


    // helper function to avoid time-consuming string manipulations if the message is not actually
    // going to be logged anywhere
    public void logEvent(Supplier<String> eventText) {
        if (listeners.isEmpty() && !getCoreGameParameters().recordEventHistory)
            return; // to avoid expensive string manipulations
        logEvent(eventText.get());
    }
    public void logEvent(String eventText) {
        AbstractAction logAction = new LogEvent(eventText);
        listeners.forEach(l -> l.onEvent(Event.createEvent(Event.GameEvent.GAME_EVENT, this, logAction)));
        if (getCoreGameParameters().recordEventHistory) {
            recordHistory(eventText);
        }
    }

    public void recordHistory(String history) {
        historyText.add(history);
    }

    /* Methods dealing with ExtendedActions and the actionStack */

    public final IExtendedSequence currentActionInProgress() {
        return actionsInProgress.isEmpty() ? null : actionsInProgress.peek();
    }

<<<<<<< HEAD
    public boolean isActionInProgress() {
=======
    public final boolean isActionInProgress() {
        // This checkActionsInProgress is essential
        // When an action is completely executed this is marked on the Action (accessible via IExtendedSequence.executionComplete())
        // However this does not [currently] actively remove the action from the queue on the game state. Whenever we check the actionsInProgress queue, we
        // therefore first have to remove any completed actions (which is what checkActionsInProgress() does).
        checkActionsInProgress();
>>>>>>> b25a4283
        return !actionsInProgress.empty();
    }

    public final void setActionInProgress(IExtendedSequence action) {
        if (action == null && !actionsInProgress.isEmpty())
            actionsInProgress.pop();
        else
            actionsInProgress.push(action);
    }

    final void checkActionsInProgress() {
        while (!actionsInProgress.isEmpty() &&
                currentActionInProgress().executionComplete(this)) {
            actionsInProgress.pop();
        }
    }
    public final Stack<IExtendedSequence> getActionsInProgress() {
        return actionsInProgress;
    }


    /* Methods to be implemented by subclass, protected access. */

    /**
     * Returns all components used in the game and referred to by componentId from actions or rules.
     * This method is called after initialising the game state.
     *
     * @return - List of components in the game.
     */
    protected abstract List<Component> _getAllComponents();

    /**
     * Create a copy of the game state containing only those components the given player can observe (if partial
     * observable).
     *
     * @param playerId - player observing this game state.
     */
    protected abstract AbstractGameState _copy(int playerId);

    /**
     * Provide a simple numerical assessment of the current game state, the bigger the better.
     * Subjective heuristic function definition.
     * This should generally be in the range [-1, +1], with +1 being a certain win, and -1 being a certain loss
     *
     * @param playerId - player observing the state.
     * @return - double, score of current state.
     */
    protected abstract double _getHeuristicScore(int playerId);

    /**
     * This provides the current score in game terms. This will only be relevant for games that have the concept
     * of victory points, etc.
     * If a game does not support this directly, then just return 0.0
     * (Unlike _getHeuristicScore(), there is no constraint on the range..whatever the game rules say.
     *
     * @param playerId - player observing the state.
     * @return - double, score of current state
     */
    public abstract double getGameScore(int playerId);

    /**
     * This is an optional implementation and is used in getOrdinalPosition() to break any ties based on pure game score
     * Implementing this may be a simpler approach in many cases than re-implementing getOrdinalPosition()
     * For example in ColtExpress, the tie break is the number of bullet cards in hand - and this only affects the outcome
     * if the score is a tie.
     *
     * @param playerId - the player observed
     * @return null by default - meaning no tiebreak set for the game; if overwriting, should return the player's tiebreak score
     */
    public Double getTiebreak(int playerId) {
        return getTiebreak(playerId, 1);
    }

    /**
     * @param playerId - the player observed
     * @param tier - if multiple tiebreaks available in the game, this parameter can be used to specify what each one does, applied in the order 1,2,3 ...
     * @return null - meaning no tiebreak set for the game; if overwriting, should return the player's tiebreak score, given tier
     */
    public Double getTiebreak(int playerId, int tier) {
        return null;
    }

    /**
     * Returns the ordinal position of a player using getGameScore().
     * <p>
     * If a Game does not have a score, but does have the concept of player position (e.g. in a race)
     * then this method should be overridden.
     * This may also apply for games with important tie-breaking rules not visible in the raw score.
     *
     * @param playerId player ID
     * @return The ordinal position of the player; 1 is 1st, 2 is 2nd and so on.
     */
    public int getOrdinalPosition(int playerId, Function<Integer, Double> scoreFunction, BiFunction<Integer, Integer, Double> tiebreakFunction) {
        int ordinal = 1;
        double playerScore = scoreFunction.apply(playerId);
        for (int i = 0, n = getNPlayers(); i < n; i++) {
            double otherScore = scoreFunction.apply(i);
            if (otherScore > playerScore)
                ordinal++;
            else if (otherScore == playerScore && tiebreakFunction != null && tiebreakFunction.apply(i, 1) != null) {
                if (getOrdinalPositionTiebreak(i, tiebreakFunction, 1) > getOrdinalPositionTiebreak(playerId, tiebreakFunction, 1))
                    ordinal++;
            }
        }
        return ordinal;
    }
    public int getOrdinalPositionTiebreak(int playerId, BiFunction<Integer, Integer, Double> tiebreakFunction, int tier) {
        int ordinal = 1;
        Double playerScore = tiebreakFunction.apply(playerId, tier);
        if (playerScore == null) return ordinal;

        for (int i = 0, n = getNPlayers(); i < n; i++) {
            double otherScore = tiebreakFunction.apply(i, tier);
            if (otherScore > playerScore)
                ordinal++;
            else if (otherScore == playerScore && tiebreakFunction.apply(i, tier+1) != null) {
                if (getOrdinalPositionTiebreak(i, tiebreakFunction, tier+1) > getOrdinalPositionTiebreak(playerId, tiebreakFunction, tier+1))
                    ordinal++;
            }
        }
        return ordinal;
    }
    public int getOrdinalPosition(int playerId) {
        return getOrdinalPosition(playerId, this::getGameScore, this::getTiebreak);
    }

    /**
     * Provide a list of component IDs which are hidden in partially observable copies of games.
     * Depending on the game, in the copies these might be completely missing, or just randomized.
     * <p>
     * Generally speaking there is no need to implement this method if you consistently use PartialObservableDeck,
     * Deck, and IComponentContainer (for anything else that contains Components)
     * <p>
     * Only if you have some top-level item (say a single face-down Event Card that is not in a Deck), should you need to implement
     * this.
     *
     * @param playerId - ID of player observing the state.
     * @return - list of component IDs unobservable by the given player.
     */
    protected List<Integer> _getUnknownComponentsIds(int playerId) {
        return new ArrayList<>();
    }

    private List<Integer> unknownComponents(IComponentContainer<?> container, int player) {
        ArrayList<Integer> retValue = new ArrayList<>();
        if (container instanceof PartialObservableDeck<?>) {
            PartialObservableDeck<?> pod = (PartialObservableDeck<?>) container;
            for (int i = 0; i < pod.getSize(); i++) {
                if (!pod.getVisibilityForPlayer(i, player))
                    retValue.add(pod.get(i).getComponentID());
            }
        } else {
            switch (container.getVisibilityMode()) {
                case VISIBLE_TO_ALL:
                    break;
                case HIDDEN_TO_ALL:
                    retValue.addAll(container.getComponents().stream().map(Component::getComponentID).collect(toList()));
                    break;
                case VISIBLE_TO_OWNER:
                    if (((Component) container).getOwnerId() != player)
                        retValue.addAll(container.getComponents().stream().map(Component::getComponentID).collect(toList()));
                    break;
                case FIRST_VISIBLE_TO_ALL:
                    // add everything as unseen, and then remove the first element
                    retValue.addAll(container.getComponents().stream().map(Component::getComponentID).collect(toList()));
                    retValue.remove(container.getComponents().get(0).getComponentID());
                    break;
                case LAST_VISIBLE_TO_ALL:
                    // add in the ID of the last item only
                    int length = container.getComponents().size();
                    retValue.add(container.getComponents().get(length - 1).getComponentID());
                    break;
                case MIXED_VISIBILITY:
                    throw new AssertionError("If something uses this visibility mode, then you need to also add code to this method please!");
            }
        }
        // we also need to run through the contents in case that contains any Containers
        container.getComponents().stream().filter(c -> c instanceof IComponentContainer<?>).forEach(c ->
                retValue.addAll(unknownComponents((IComponentContainer<?>) c, player))
        );
        return retValue;
    }

    /**
     * Checks if the given object is the same as the current.
     *
     * @param o - other object to test equals for.
     * @return true if the two objects are equal, false otherwise
     */
    protected abstract boolean _equals(Object o);

    /**
     * Retrieves a simple numerical assessment of the current game state, the bigger the better.
     * Subjective heuristic function definition.
     * This should generally be in the range [-1, +1], with +1 being a certain win, and -1 being a certain loss
     * The default implementation calls the game-specific heuristic
     *
     * @param playerId - player observing the state.
     * @return - double, score of current state.
     */
    public final double getHeuristicScore(int playerId) {
        return _getHeuristicScore(playerId);
    }

    /**
     * Retrieves a list of component IDs which are hidden in partially observable copies of games.
     * Depending on the game, in the copies these might be completely missing, or just randomized.
     *
     * @param playerId - ID of player observing the state.
     * @return - list of component IDs unobservable by the given player.
     */
    public final List<Integer> getUnknownComponentsIds(int playerId) {
        // the default implementation assumes that IComponentContainer and PartialObservableDeck have all been
        // used correctly. In this situation there should be no need for any extra game-specific coding.
        // If there is, then use _getUnknownComponentsIds
        List<Component> everything = getAllTopLevelComponents();
        List<Integer> retValue = new ArrayList<>();

        for (Component c : everything) {
            if (c instanceof IComponentContainer<?>)
                retValue.addAll(unknownComponents((IComponentContainer<?>) c, playerId));
        }
        retValue.addAll(_getUnknownComponentsIds(playerId));
<<<<<<< HEAD
        return  retValue;
    }

    /**
     * Used by ForwardModel.next() to log history (very useful for debugging)
     *
     * @param action The action that has just been applied (or is about to be applied) to the game state
     */
    protected void recordAction(AbstractAction action, int player) {
        history.add(action);
        historyText.add("Player " + player + " : " + action.getString(this));
=======
        return retValue;
>>>>>>> b25a4283
    }

    /**
     * The equals method is final, but is left here so it is next to hashcode, which is not final
     * @param o
     * @return
     */

    @Override
    public final boolean equals(Object o) {
        if (this == o) return true;
        if (!(o instanceof AbstractGameState)) return false;
        AbstractGameState gameState = (AbstractGameState) o;
        return Objects.equals(gameParameters, gameState.gameParameters) &&
                gameStatus == gameState.gameStatus &&
                nPlayers == gameState.nPlayers && roundCounter == gameState.roundCounter &&
                turnCounter == gameState.turnCounter && turnOwner == gameState.turnOwner &&
                firstPlayer == gameState.firstPlayer && tick == gameState.tick &&
                Arrays.equals(playerResults, gameState.playerResults) &&
                Objects.equals(gamePhase, gameState.gamePhase) &&
                Objects.equals(actionsInProgress, gameState.actionsInProgress) &&
                _equals(o);
        // we deliberately exclude history and allComponents from this equality check
        // this is because history is deliberately erased at times to hide hidden information (and is read-only)
        // and allComponents is not always populated (it is a convenience to get hold of all components in a game
        // at the superclass level - the actually important components are instantiated in sub-classes, and should be
        // included in the _equals() method implemented there
    }

    /**
     * Override the hashCode as needed for individual game states
     * (It is OK for two java objects to be not equal and have the same hashcode)
     *
     *         we deliberately exclude history and allComponents from the hashcode
     *         this is because history is deliberately erased at times to hide hidden information (and is read-only)
     *         and allComponents is not always populated (it is a convenience to get hold of all components in a game
     *         at the superclass level - the actually important components are instantiated in sub-classes, and should be
     *         included in the hashCode() method implemented there
     * @return
     */
    @Override
    public int hashCode() {
        int result = Objects.hash(gameParameters, gameStatus, gamePhase, actionsInProgress);
        result = 31 * result + Objects.hash(tick, nPlayers, roundCounter, turnCounter, turnOwner, firstPlayer);
        result = 31 * result + Arrays.hashCode(playerResults);
        return result;
    }
}<|MERGE_RESOLUTION|>--- conflicted
+++ resolved
@@ -194,12 +194,8 @@
             try {
                 addAllComponents();
                 c = allComponents.getComponent(id);
-<<<<<<< HEAD
-            } catch (Exception ignored) {}  // Can crash from concurrent modifications if running with GUI TODO: this is an ugly fix
-=======
             } catch (Exception ignored) {
             }  // Can crash from concurrent modifications if running with GUI TODO: this is an ugly fix
->>>>>>> b25a4283
         }
         return c;
     }
@@ -271,11 +267,7 @@
             // If there is any information only available in History that could legitimately be used, then this should
             // be incorporated in the game-specific data in GameState where the correct hiding protocols can be enforced.
         }
-<<<<<<< HEAD
-        // TODO: uncomment
-=======
-
->>>>>>> b25a4283
+
         s.actionsInProgress = new Stack<>();
         actionsInProgress.forEach(
                 a -> s.actionsInProgress.push(a.copy())
@@ -327,16 +319,12 @@
         return actionsInProgress.isEmpty() ? null : actionsInProgress.peek();
     }
 
-<<<<<<< HEAD
-    public boolean isActionInProgress() {
-=======
     public final boolean isActionInProgress() {
         // This checkActionsInProgress is essential
         // When an action is completely executed this is marked on the Action (accessible via IExtendedSequence.executionComplete())
         // However this does not [currently] actively remove the action from the queue on the game state. Whenever we check the actionsInProgress queue, we
         // therefore first have to remove any completed actions (which is what checkActionsInProgress() does).
         checkActionsInProgress();
->>>>>>> b25a4283
         return !actionsInProgress.empty();
     }
 
@@ -560,21 +548,7 @@
                 retValue.addAll(unknownComponents((IComponentContainer<?>) c, playerId));
         }
         retValue.addAll(_getUnknownComponentsIds(playerId));
-<<<<<<< HEAD
-        return  retValue;
-    }
-
-    /**
-     * Used by ForwardModel.next() to log history (very useful for debugging)
-     *
-     * @param action The action that has just been applied (or is about to be applied) to the game state
-     */
-    protected void recordAction(AbstractAction action, int player) {
-        history.add(action);
-        historyText.add("Player " + player + " : " + action.getString(this));
-=======
         return retValue;
->>>>>>> b25a4283
     }
 
     /**
