<?xml version="1.0" encoding="UTF-8"?>
<project version="4">
  <component name="ChangeListManager">
    <list default="true" id="0f23b22f-c81c-4ee1-9a63-05b5f118ac6e" name="Default Changelist" comment="">
      <change beforePath="$PROJECT_DIR$/src/main/java/core/Area.java" beforeDir="false" afterPath="$PROJECT_DIR$/src/main/java/core/Area.java" afterDir="false" />
      <change beforePath="$PROJECT_DIR$/src/main/java/core/ComponentType.java" beforeDir="false" afterPath="$PROJECT_DIR$/src/main/java/core/ComponentType.java" afterDir="false" />
      <change beforePath="$PROJECT_DIR$/src/main/java/core/Dice.java" beforeDir="false" afterPath="$PROJECT_DIR$/src/main/java/core/Dice.java" afterDir="false" />
    </list>
    <ignored path="$PROJECT_DIR$/out/" />
    <ignored path="$PROJECT_DIR$/target/" />
    <option name="EXCLUDED_CONVERTED_TO_IGNORED" value="true" />
    <option name="SHOW_DIALOG" value="false" />
    <option name="HIGHLIGHT_CONFLICTS" value="true" />
    <option name="HIGHLIGHT_NON_ACTIVE_CHANGELIST" value="false" />
    <option name="LAST_RESOLUTION" value="IGNORE" />
  </component>
  <component name="DefaultGradleProjectSettings">
    <option name="isMigrated" value="true" />
  </component>
  <component name="FileEditorManager">
    <leaf SIDE_TABS_SIZE_LIMIT_KEY="300">
      <file pinned="false" current-in-tab="false">
        <entry file="file://$PROJECT_DIR$/src/main/java/Test.java">
          <provider selected="true" editor-type-id="text-editor">
<<<<<<< HEAD
            <state relative-caret-position="136">
              <caret line="8" column="19" selection-start-line="8" selection-start-column="19" selection-end-line="8" selection-end-column="19" />
            </state>
          </provider>
        </entry>
      </file>
      <file pinned="false" current-in-tab="false">
        <entry file="file://$PROJECT_DIR$/src/main/java/pandemic/PandemicBoard.java">
          <provider selected="true" editor-type-id="text-editor">
            <state relative-caret-position="-1122">
              <caret line="15" selection-start-line="15" selection-end-line="15" />
              <folding>
                <element signature="imports" expanded="true" />
              </folding>
=======
            <state relative-caret-position="45">
              <caret line="3" column="32" selection-start-line="3" selection-start-column="28" selection-end-line="3" selection-end-column="32" />
>>>>>>> ebccd569
            </state>
          </provider>
        </entry>
      </file>
      <file pinned="false" current-in-tab="false">
<<<<<<< HEAD
        <entry file="file://$PROJECT_DIR$/src/main/java/components/BoardNode.java">
          <provider selected="true" editor-type-id="text-editor">
            <state relative-caret-position="2210">
              <caret line="130" column="23" selection-start-line="130" selection-start-column="23" selection-end-line="130" selection-end-column="23" />
            </state>
          </provider>
        </entry>
      </file>
      <file pinned="false" current-in-tab="false">
        <entry file="file://$PROJECT_DIR$/src/main/java/components/Deck.java">
          <provider selected="true" editor-type-id="text-editor">
            <state relative-caret-position="85">
              <caret line="5" selection-start-line="5" selection-end-line="5" />
            </state>
          </provider>
        </entry>
      </file>
      <file pinned="false" current-in-tab="false">
        <entry file="file://$PROJECT_DIR$/src/main/java/pandemic/PandemicGUI.java">
          <provider selected="true" editor-type-id="text-editor">
            <state relative-caret-position="136">
              <caret line="8" column="33" selection-start-line="8" selection-start-column="33" selection-end-line="8" selection-end-column="33" />
              <folding>
                <element signature="imports" expanded="true" />
              </folding>
            </state>
          </provider>
        </entry>
      </file>
      <file pinned="false" current-in-tab="true">
        <entry file="file://$PROJECT_DIR$/src/main/java/utilities/BoardView.java">
          <provider selected="true" editor-type-id="text-editor">
            <state relative-caret-position="284">
              <caret line="29" selection-start-line="29" selection-end-line="29" />
              <folding>
                <element signature="e#561#562#0" expanded="true" />
                <element signature="e#602#603#0" expanded="true" />
              </folding>
=======
        <entry file="file://$PROJECT_DIR$/src/main/java/core/Area.java">
          <provider selected="true" editor-type-id="text-editor">
            <state relative-caret-position="495">
              <caret line="33" column="59" lean-forward="true" selection-start-line="33" selection-start-column="59" selection-end-line="33" selection-end-column="59" />
>>>>>>> ebccd569
            </state>
          </provider>
        </entry>
      </file>
<<<<<<< HEAD
      <file pinned="false" current-in-tab="false">
        <entry file="file://$PROJECT_DIR$/src/main/java/components/Counter.java">
          <provider selected="true" editor-type-id="text-editor">
            <state relative-caret-position="30">
              <caret line="2" column="21" selection-start-line="2" selection-start-column="21" selection-end-line="2" selection-end-column="21" />
=======
      <file pinned="false" current-in-tab="true">
        <entry file="file://$PROJECT_DIR$/src/main/java/core/Dice.java">
          <provider selected="true" editor-type-id="text-editor">
            <state relative-caret-position="600">
              <caret line="58" column="9" selection-start-line="58" selection-start-column="9" selection-end-line="58" selection-end-column="9" />
>>>>>>> ebccd569
            </state>
          </provider>
        </entry>
      </file>
    </leaf>
  </component>
  <component name="FileTemplateManagerImpl">
    <option name="RECENT_TEMPLATES">
      <list>
        <option value="Class" />
      </list>
    </option>
  </component>
  <component name="FindInProjectRecents">
    <findStrings>
      <find>type</find>
    </findStrings>
  </component>
  <component name="Git.Settings">
    <option name="RECENT_GIT_ROOT_PATH" value="$PROJECT_DIR$" />
  </component>
  <component name="IdeDocumentHistory">
    <option name="CHANGED_PATHS">
      <list>
        <option value="$PROJECT_DIR$/src/Dice.java" />
        <option value="$PROJECT_DIR$/src/Counter.java" />
        <option value="$PROJECT_DIR$/src/main/java/pandemic/PandemicBoard.java" />
        <option value="$PROJECT_DIR$/src/main/java/core/Component.java" />
        <option value="$PROJECT_DIR$/src/main/java/core/Deck.java" />
        <option value="$PROJECT_DIR$/src/main/java/core/Counter.java" />
        <option value="$PROJECT_DIR$/src/main/java/core/Token.java" />
<<<<<<< HEAD
        <option value="$PROJECT_DIR$/src/main/java/utilities/BoardView.java" />
        <option value="$PROJECT_DIR$/src/main/java/components/ComponentType.java" />
        <option value="$PROJECT_DIR$/src/main/java/utilities/Utils.java" />
        <option value="$PROJECT_DIR$/src/main/java/components/Component.java" />
=======
        <option value="$PROJECT_DIR$/src/main/java/core/Board.java" />
        <option value="$PROJECT_DIR$/src/main/java/core/ComponentType.java" />
>>>>>>> ebccd569
        <option value="$PROJECT_DIR$/src/main/java/core/Area.java" />
        <option value="$PROJECT_DIR$/src/main/java/core/Dice.java" />
      </list>
    </option>
  </component>
  <component name="ProjectFrameBounds" extendedState="6">
    <option name="y" value="24" />
    <option name="width" value="1400" />
    <option name="height" value="837" />
  </component>
  <component name="ProjectView">
    <navigator proportions="" version="1">
      <foldersAlwaysOnTop value="true" />
    </navigator>
    <panes>
      <pane id="ProjectPane">
        <subPane>
          <expand>
            <path>
              <item name="ModernBoardGame" type="b2602c69:ProjectViewProjectNode" />
              <item name="ModernBoardGame" type="462c0819:PsiDirectoryNode" />
            </path>
            <path>
              <item name="ModernBoardGame" type="b2602c69:ProjectViewProjectNode" />
              <item name="ModernBoardGame" type="462c0819:PsiDirectoryNode" />
              <item name="data" type="462c0819:PsiDirectoryNode" />
            </path>
            <path>
              <item name="ModernBoardGame" type="b2602c69:ProjectViewProjectNode" />
              <item name="ModernBoardGame" type="462c0819:PsiDirectoryNode" />
              <item name="src" type="462c0819:PsiDirectoryNode" />
            </path>
            <path>
              <item name="ModernBoardGame" type="b2602c69:ProjectViewProjectNode" />
              <item name="ModernBoardGame" type="462c0819:PsiDirectoryNode" />
              <item name="src" type="462c0819:PsiDirectoryNode" />
              <item name="main" type="462c0819:PsiDirectoryNode" />
            </path>
            <path>
              <item name="ModernBoardGame" type="b2602c69:ProjectViewProjectNode" />
              <item name="ModernBoardGame" type="462c0819:PsiDirectoryNode" />
              <item name="src" type="462c0819:PsiDirectoryNode" />
              <item name="main" type="462c0819:PsiDirectoryNode" />
              <item name="java" type="462c0819:PsiDirectoryNode" />
            </path>
            <path>
              <item name="ModernBoardGame" type="b2602c69:ProjectViewProjectNode" />
              <item name="ModernBoardGame" type="462c0819:PsiDirectoryNode" />
              <item name="src" type="462c0819:PsiDirectoryNode" />
              <item name="main" type="462c0819:PsiDirectoryNode" />
              <item name="java" type="462c0819:PsiDirectoryNode" />
              <item name="components" type="462c0819:PsiDirectoryNode" />
            </path>
            <path>
              <item name="ModernBoardGame" type="b2602c69:ProjectViewProjectNode" />
              <item name="ModernBoardGame" type="462c0819:PsiDirectoryNode" />
              <item name="src" type="462c0819:PsiDirectoryNode" />
              <item name="main" type="462c0819:PsiDirectoryNode" />
              <item name="java" type="462c0819:PsiDirectoryNode" />
              <item name="core" type="462c0819:PsiDirectoryNode" />
            </path>
            <path>
              <item name="ModernBoardGame" type="b2602c69:ProjectViewProjectNode" />
              <item name="ModernBoardGame" type="462c0819:PsiDirectoryNode" />
              <item name="src" type="462c0819:PsiDirectoryNode" />
              <item name="main" type="462c0819:PsiDirectoryNode" />
              <item name="java" type="462c0819:PsiDirectoryNode" />
              <item name="pandemic" type="462c0819:PsiDirectoryNode" />
            </path>
            <path>
              <item name="ModernBoardGame" type="b2602c69:ProjectViewProjectNode" />
              <item name="ModernBoardGame" type="462c0819:PsiDirectoryNode" />
              <item name="src" type="462c0819:PsiDirectoryNode" />
              <item name="main" type="462c0819:PsiDirectoryNode" />
              <item name="java" type="462c0819:PsiDirectoryNode" />
              <item name="utilities" type="462c0819:PsiDirectoryNode" />
            </path>
            <path>
              <item name="ModernBoardGame" type="b2602c69:ProjectViewProjectNode" />
              <item name="External Libraries" type="cb654da1:ExternalLibrariesNode" />
            </path>
          </expand>
          <select />
        </subPane>
      </pane>
      <pane id="Scope" />
      <pane id="PackagesPane" />
    </panes>
  </component>
  <component name="PropertiesComponent">
    <property name="SHARE_PROJECT_CONFIGURATION_FILES" value="true" />
    <property name="WebServerToolWindowFactoryState" value="false" />
    <property name="aspect.path.notification.shown" value="true" />
  </component>
  <component name="RunDashboard">
    <option name="ruleStates">
      <list>
        <RuleState>
          <option name="name" value="ConfigurationTypeDashboardGroupingRule" />
        </RuleState>
        <RuleState>
          <option name="name" value="StatusDashboardGroupingRule" />
        </RuleState>
      </list>
    </option>
  </component>
  <component name="RunManager" selected="Application.PandemicBoard">
    <configuration name="PandemicBoard" type="Application" factoryName="Application">
      <option name="MAIN_CLASS_NAME" value="pandemic.PandemicBoard" />
      <module name="ModernBoardGame" />
      <method v="2">
        <option name="Make" enabled="true" />
      </method>
    </configuration>
    <configuration name="Test" type="Application" factoryName="Application" temporary="true" nameIsGenerated="true">
      <option name="MAIN_CLASS_NAME" value="Test" />
      <module name="ModernBoardGame" />
      <method v="2">
        <option name="Make" enabled="true" />
      </method>
    </configuration>
    <list>
      <item itemvalue="Application.PandemicBoard" />
      <item itemvalue="Application.Test" />
    </list>
    <recent_temporary>
      <list>
        <item itemvalue="Application.Test" />
      </list>
    </recent_temporary>
  </component>
  <component name="SvnConfiguration">
    <configuration />
  </component>
  <component name="TaskManager">
    <task active="true" id="Default" summary="Default task">
      <changelist id="0f23b22f-c81c-4ee1-9a63-05b5f118ac6e" name="Default Changelist" comment="" />
      <created>1563886313595</created>
      <option name="number" value="Default" />
      <option name="presentableId" value="Default" />
      <updated>1563886313595</updated>
      <workItem from="1563886318081" duration="5335000" />
      <workItem from="1563958971310" duration="10267000" />
    </task>
    <servers />
  </component>
  <component name="TimeTrackingManager">
<<<<<<< HEAD
    <option name="totallyTimeSpent" value="12436000" />
=======
    <option name="totallyTimeSpent" value="15602000" />
>>>>>>> ebccd569
  </component>
  <component name="ToolWindowManager">
    <frame x="-7" y="-7" width="1550" height="838" extended-state="6" />
    <editor active="true" />
    <layout>
      <window_info active="true" content_ui="combo" id="Project" order="0" visible="true" weight="0.25302014" />
      <window_info id="Structure" order="1" side_tool="true" weight="0.25" />
      <window_info id="Image Layers" order="2" />
      <window_info id="Designer" order="3" />
      <window_info id="UI Designer" order="4" />
      <window_info id="Capture Tool" order="5" />
      <window_info id="Favorites" order="6" side_tool="true" />
      <window_info anchor="bottom" id="Message" order="0" />
      <window_info anchor="bottom" id="Find" order="1" weight="0.3299363" />
      <window_info anchor="bottom" id="Run" order="2" weight="0.26496816" />
      <window_info anchor="bottom" id="Debug" order="3" weight="0.4" />
      <window_info anchor="bottom" id="Cvs" order="4" weight="0.25" />
      <window_info anchor="bottom" id="Inspection" order="5" weight="0.4" />
      <window_info anchor="bottom" id="TODO" order="6" />
      <window_info anchor="bottom" id="Docker" order="7" show_stripe_button="false" />
      <window_info anchor="bottom" id="Version Control" order="8" />
      <window_info anchor="bottom" id="Database Changes" order="9" />
      <window_info anchor="bottom" id="Terminal" order="10" />
      <window_info anchor="bottom" id="Event Log" order="11" side_tool="true" />
      <window_info anchor="bottom" id="Messages" order="12" />
      <window_info anchor="right" id="Commander" internal_type="SLIDING" order="0" type="SLIDING" weight="0.4" />
      <window_info anchor="right" id="Ant Build" order="1" weight="0.25" />
      <window_info anchor="right" content_ui="combo" id="Hierarchy" order="2" weight="0.25" />
      <window_info anchor="right" id="Palette" order="3" />
      <window_info anchor="right" id="Database" order="4" />
      <window_info anchor="right" id="Theme Preview" order="5" />
      <window_info anchor="right" id="Maven" order="6" />
      <window_info anchor="right" id="Capture Analysis" order="7" />
      <window_info anchor="right" id="Palette&#9;" order="8" />
    </layout>
    <layout-to-restore>
      <window_info active="true" content_ui="combo" id="Project" order="0" visible="true" weight="0.15379113" />
      <window_info id="Structure" order="1" side_tool="true" weight="0.25" />
      <window_info id="Image Layers" order="2" />
      <window_info id="Designer" order="3" />
      <window_info id="UI Designer" order="4" />
      <window_info id="Capture Tool" order="5" />
      <window_info id="Favorites" order="6" side_tool="true" />
      <window_info anchor="bottom" id="Message" order="0" />
      <window_info anchor="bottom" id="Find" order="1" weight="0.3299363" />
      <window_info anchor="bottom" id="Run" order="2" weight="0.26496816" />
      <window_info anchor="bottom" id="Debug" order="3" weight="0.4" />
      <window_info anchor="bottom" id="Cvs" order="4" weight="0.25" />
      <window_info anchor="bottom" id="Inspection" order="5" weight="0.4" />
      <window_info anchor="bottom" id="TODO" order="6" />
      <window_info anchor="bottom" id="Docker" order="7" show_stripe_button="false" />
      <window_info anchor="bottom" id="Version Control" order="8" />
      <window_info anchor="bottom" id="Database Changes" order="9" />
      <window_info anchor="bottom" id="Terminal" order="10" />
      <window_info anchor="bottom" id="Event Log" order="11" side_tool="true" />
      <window_info anchor="bottom" id="Messages" order="12" />
      <window_info anchor="right" id="Commander" internal_type="SLIDING" order="0" type="SLIDING" weight="0.4" />
      <window_info anchor="right" id="Ant Build" order="1" weight="0.25" />
      <window_info anchor="right" content_ui="combo" id="Hierarchy" order="2" weight="0.25" />
      <window_info anchor="right" id="Palette" order="3" />
      <window_info anchor="right" id="Database" order="4" />
      <window_info anchor="right" id="Theme Preview" order="5" />
      <window_info anchor="right" id="Maven" order="6" />
      <window_info anchor="right" id="Capture Analysis" order="7" />
      <window_info anchor="right" id="Palette&#9;" order="8" />
    </layout-to-restore>
  </component>
  <component name="TypeScriptGeneratedFilesManager">
    <option name="version" value="1" />
  </component>
  <component name="editorHistoryManager">
    <entry file="file://$PROJECT_DIR$/src/Test.java" />
    <entry file="file://$PROJECT_DIR$/src/Dice.java" />
    <entry file="file://$PROJECT_DIR$/src/Counter.java" />
    <entry file="file://$PROJECT_DIR$/.gitignore">
      <provider selected="true" editor-type-id="text-editor" />
    </entry>
    <entry file="file://$PROJECT_DIR$/data/pandemicBackground.jpg">
      <provider selected="true" editor-type-id="images" />
    </entry>
    <entry file="file://$PROJECT_DIR$/src/main/java/Test.java">
      <provider selected="true" editor-type-id="text-editor">
        <state relative-caret-position="136">
          <caret line="8" column="19" selection-start-line="8" selection-start-column="19" selection-end-line="8" selection-end-column="19" />
        </state>
      </provider>
    </entry>
    <entry file="file://$PROJECT_DIR$/src/main/java/utilities/Vector2D.java">
      <provider selected="true" editor-type-id="text-editor">
        <state relative-caret-position="30">
          <caret line="2" column="13" selection-start-line="2" selection-start-column="13" selection-end-line="2" selection-end-column="13" />
        </state>
      </provider>
    </entry>
    <entry file="file://$PROJECT_DIR$/src/main/java/utilities/ImageIO.java">
      <provider selected="true" editor-type-id="text-editor">
        <state relative-caret-position="60">
          <caret line="6" column="13" selection-start-line="6" selection-start-column="13" selection-end-line="6" selection-end-column="13" />
        </state>
      </provider>
    </entry>
    <entry file="file://$PROJECT_DIR$/src/main/java/pandemic/PandemicGUI.java">
      <provider selected="true" editor-type-id="text-editor">
        <state relative-caret-position="136">
          <caret line="8" column="33" selection-start-line="8" selection-start-column="33" selection-end-line="8" selection-end-column="33" />
          <folding>
            <element signature="imports" expanded="true" />
          </folding>
        </state>
      </provider>
    </entry>
    <entry file="file://$PROJECT_DIR$/data/pandemicBoard.json">
      <provider selected="true" editor-type-id="text-editor">
        <state relative-caret-position="-1" />
      </provider>
    </entry>
    <entry file="file://$PROJECT_DIR$/src/main/java/components/Card.java">
      <provider selected="true" editor-type-id="text-editor">
        <state relative-caret-position="-105">
          <caret line="4" column="13" selection-start-line="4" selection-start-column="13" selection-end-line="4" selection-end-column="13" />
        </state>
      </provider>
    </entry>
<<<<<<< HEAD
    <entry file="file://$PROJECT_DIR$/src/main/java/components/Dice.java">
      <provider selected="true" editor-type-id="text-editor">
        <state relative-caret-position="60">
          <caret line="4" column="13" selection-start-line="4" selection-start-column="13" selection-end-line="4" selection-end-column="13" />
        </state>
      </provider>
    </entry>
    <entry file="file://$PROJECT_DIR$/src/main/java/components/BoardNode.java">
=======
    <entry file="file://$PROJECT_DIR$/src/main/java/core/BoardNode.java">
>>>>>>> ebccd569
      <provider selected="true" editor-type-id="text-editor">
        <state relative-caret-position="2210">
          <caret line="130" column="23" selection-start-line="130" selection-start-column="23" selection-end-line="130" selection-end-column="23" />
        </state>
      </provider>
    </entry>
<<<<<<< HEAD
    <entry file="file://$PROJECT_DIR$/src/main/java/components/Board.java">
      <provider selected="true" editor-type-id="text-editor">
        <state relative-caret-position="255">
          <caret line="17" column="31" lean-forward="true" selection-start-line="17" selection-end-line="18" />
          <folding>
            <element signature="imports" expanded="true" />
          </folding>
        </state>
      </provider>
    </entry>
=======
>>>>>>> ebccd569
    <entry file="file://$PROJECT_DIR$/src/main/java/pandemic/PandemicBoard.java">
      <provider selected="true" editor-type-id="text-editor">
        <state relative-caret-position="-1122">
          <caret line="15" selection-start-line="15" selection-end-line="15" />
          <folding>
            <element signature="imports" expanded="true" />
          </folding>
        </state>
      </provider>
    </entry>
    <entry file="file://$PROJECT_DIR$/src/main/java/components/IDeck.java">
      <provider selected="true" editor-type-id="text-editor">
        <state relative-caret-position="150">
          <caret line="10" column="17" selection-start-line="10" selection-start-column="17" selection-end-line="10" selection-end-column="17" />
        </state>
      </provider>
    </entry>
    <entry file="file://$PROJECT_DIR$/src/main/java/components/Deck.java">
      <provider selected="true" editor-type-id="text-editor">
        <state relative-caret-position="85">
          <caret line="5" selection-start-line="5" selection-end-line="5" />
        </state>
      </provider>
    </entry>
<<<<<<< HEAD
    <entry file="file://$PROJECT_DIR$/src/main/java/components/Token.java">
=======
    <entry file="file://$PROJECT_DIR$/src/main/java/core/Token.java">
>>>>>>> ebccd569
      <provider selected="true" editor-type-id="text-editor">
        <state relative-caret-position="178">
          <caret line="40" column="36" selection-start-line="40" selection-start-column="32" selection-end-line="40" selection-end-column="36" />
        </state>
      </provider>
    </entry>
<<<<<<< HEAD
    <entry file="file://$PROJECT_DIR$/src/main/java/components/Counter.java">
      <provider selected="true" editor-type-id="text-editor">
        <state relative-caret-position="30">
          <caret line="2" column="21" selection-start-line="2" selection-start-column="21" selection-end-line="2" selection-end-column="21" />
=======
    <entry file="file://$PROJECT_DIR$/src/main/java/core/Board.java">
      <provider selected="true" editor-type-id="text-editor">
        <state relative-caret-position="120">
          <caret line="18" lean-forward="true" selection-start-line="18" selection-end-line="18" />
          <folding>
            <element signature="imports" expanded="true" />
          </folding>
>>>>>>> ebccd569
        </state>
      </provider>
    </entry>
    <entry file="file://$PROJECT_DIR$/src/main/java/components/ComponentType.java">
      <provider selected="true" editor-type-id="text-editor">
        <state relative-caret-position="17">
          <caret line="1" selection-start-line="1" selection-end-line="1" />
        </state>
      </provider>
    </entry>
<<<<<<< HEAD
    <entry file="file://$PROJECT_DIR$/src/main/java/components/Component.java">
      <provider selected="true" editor-type-id="text-editor">
        <state relative-caret-position="85">
          <caret line="5" column="14" selection-start-line="5" selection-start-column="14" selection-end-line="5" selection-end-column="14" />
=======
    <entry file="file://$PROJECT_DIR$/src/main/java/core/Component.java">
      <provider selected="true" editor-type-id="text-editor">
        <state relative-caret-position="45">
          <caret line="3" column="32" selection-start-line="3" selection-start-column="28" selection-end-line="3" selection-end-column="32" />
        </state>
      </provider>
    </entry>
    <entry file="file://$PROJECT_DIR$/src/main/java/core/ComponentType.java">
      <provider selected="true" editor-type-id="text-editor">
        <state relative-caret-position="75">
          <caret line="5" column="9" selection-start-line="5" selection-start-column="9" selection-end-line="5" selection-end-column="9" />
>>>>>>> ebccd569
        </state>
      </provider>
    </entry>
    <entry file="file://$PROJECT_DIR$/src/main/java/core/Area.java">
      <provider selected="true" editor-type-id="text-editor">
<<<<<<< HEAD
        <state relative-caret-position="493">
          <caret line="31" column="39" selection-start-line="31" selection-start-column="39" selection-end-line="31" selection-end-column="39" />
          <folding>
            <element signature="imports" expanded="true" />
            <element signature="e#289#290#0" expanded="true" />
            <element signature="e#348#349#0" expanded="true" />
          </folding>
        </state>
      </provider>
    </entry>
    <entry file="file://$PROJECT_DIR$/src/main/java/utilities/Utils.java">
      <provider selected="true" editor-type-id="text-editor">
        <state relative-caret-position="323">
          <caret line="22" column="12" selection-start-line="22" selection-start-column="12" selection-end-line="22" selection-end-column="12" />
        </state>
      </provider>
    </entry>
    <entry file="file://$PROJECT_DIR$/src/main/java/utilities/BoardView.java">
      <provider selected="true" editor-type-id="text-editor">
        <state relative-caret-position="284">
          <caret line="29" selection-start-line="29" selection-end-line="29" />
          <folding>
            <element signature="e#561#562#0" expanded="true" />
            <element signature="e#602#603#0" expanded="true" />
          </folding>
=======
        <state relative-caret-position="495">
          <caret line="33" column="59" lean-forward="true" selection-start-line="33" selection-start-column="59" selection-end-line="33" selection-end-column="59" />
        </state>
      </provider>
    </entry>
    <entry file="file://$PROJECT_DIR$/src/main/java/core/Dice.java">
      <provider selected="true" editor-type-id="text-editor">
        <state relative-caret-position="600">
          <caret line="58" column="9" selection-start-line="58" selection-start-column="9" selection-end-line="58" selection-end-column="9" />
>>>>>>> ebccd569
        </state>
      </provider>
    </entry>
  </component>
</project><|MERGE_RESOLUTION|>--- conflicted
+++ resolved
@@ -2,9 +2,13 @@
 <project version="4">
   <component name="ChangeListManager">
     <list default="true" id="0f23b22f-c81c-4ee1-9a63-05b5f118ac6e" name="Default Changelist" comment="">
-      <change beforePath="$PROJECT_DIR$/src/main/java/core/Area.java" beforeDir="false" afterPath="$PROJECT_DIR$/src/main/java/core/Area.java" afterDir="false" />
-      <change beforePath="$PROJECT_DIR$/src/main/java/core/ComponentType.java" beforeDir="false" afterPath="$PROJECT_DIR$/src/main/java/core/ComponentType.java" afterDir="false" />
-      <change beforePath="$PROJECT_DIR$/src/main/java/core/Dice.java" beforeDir="false" afterPath="$PROJECT_DIR$/src/main/java/core/Dice.java" afterDir="false" />
+      <change afterPath="$PROJECT_DIR$/src/main/java/core/Area.java" afterDir="false" />
+      <change afterPath="$PROJECT_DIR$/src/main/java/core/Component.java" afterDir="false" />
+      <change afterPath="$PROJECT_DIR$/src/main/java/core/ComponentType.java" afterDir="false" />
+      <change beforePath="$PROJECT_DIR$/.idea/workspace.xml" beforeDir="false" afterPath="$PROJECT_DIR$/.idea/workspace.xml" afterDir="false" />
+      <change beforePath="$PROJECT_DIR$/src/main/java/core/Counter.java" beforeDir="false" afterPath="$PROJECT_DIR$/src/main/java/core/Counter.java" afterDir="false" />
+      <change beforePath="$PROJECT_DIR$/src/main/java/core/Deck.java" beforeDir="false" afterPath="$PROJECT_DIR$/src/main/java/core/Deck.java" afterDir="false" />
+      <change beforePath="$PROJECT_DIR$/src/main/java/core/Token.java" beforeDir="false" afterPath="$PROJECT_DIR$/src/main/java/core/Token.java" afterDir="false" />
     </list>
     <ignored path="$PROJECT_DIR$/out/" />
     <ignored path="$PROJECT_DIR$/target/" />
@@ -20,9 +24,26 @@
   <component name="FileEditorManager">
     <leaf SIDE_TABS_SIZE_LIMIT_KEY="300">
       <file pinned="false" current-in-tab="false">
+        <entry file="file://$PROJECT_DIR$/data/pandemicBoard.json">
+          <provider selected="true" editor-type-id="text-editor">
+            <state relative-caret-position="136">
+              <caret line="8" column="25" selection-start-line="8" selection-start-column="25" selection-end-line="8" selection-end-column="25" />
+            </state>
+          </provider>
+        </entry>
+      </file>
+      <file pinned="false" current-in-tab="true">
+        <entry file="file://$PROJECT_DIR$/src/main/java/core/Area.java">
+          <provider selected="true" editor-type-id="text-editor">
+            <state relative-caret-position="51">
+              <caret line="3" selection-start-line="3" selection-end-line="3" />
+            </state>
+          </provider>
+        </entry>
+      </file>
+      <file pinned="false" current-in-tab="false">
         <entry file="file://$PROJECT_DIR$/src/main/java/Test.java">
           <provider selected="true" editor-type-id="text-editor">
-<<<<<<< HEAD
             <state relative-caret-position="136">
               <caret line="8" column="19" selection-start-line="8" selection-start-column="19" selection-end-line="8" selection-end-column="19" />
             </state>
@@ -37,29 +58,6 @@
               <folding>
                 <element signature="imports" expanded="true" />
               </folding>
-=======
-            <state relative-caret-position="45">
-              <caret line="3" column="32" selection-start-line="3" selection-start-column="28" selection-end-line="3" selection-end-column="32" />
->>>>>>> ebccd569
-            </state>
-          </provider>
-        </entry>
-      </file>
-      <file pinned="false" current-in-tab="false">
-<<<<<<< HEAD
-        <entry file="file://$PROJECT_DIR$/src/main/java/components/BoardNode.java">
-          <provider selected="true" editor-type-id="text-editor">
-            <state relative-caret-position="2210">
-              <caret line="130" column="23" selection-start-line="130" selection-start-column="23" selection-end-line="130" selection-end-column="23" />
-            </state>
-          </provider>
-        </entry>
-      </file>
-      <file pinned="false" current-in-tab="false">
-        <entry file="file://$PROJECT_DIR$/src/main/java/components/Deck.java">
-          <provider selected="true" editor-type-id="text-editor">
-            <state relative-caret-position="85">
-              <caret line="5" selection-start-line="5" selection-end-line="5" />
             </state>
           </provider>
         </entry>
@@ -76,7 +74,7 @@
           </provider>
         </entry>
       </file>
-      <file pinned="false" current-in-tab="true">
+      <file pinned="false" current-in-tab="false">
         <entry file="file://$PROJECT_DIR$/src/main/java/utilities/BoardView.java">
           <provider selected="true" editor-type-id="text-editor">
             <state relative-caret-position="284">
@@ -85,29 +83,6 @@
                 <element signature="e#561#562#0" expanded="true" />
                 <element signature="e#602#603#0" expanded="true" />
               </folding>
-=======
-        <entry file="file://$PROJECT_DIR$/src/main/java/core/Area.java">
-          <provider selected="true" editor-type-id="text-editor">
-            <state relative-caret-position="495">
-              <caret line="33" column="59" lean-forward="true" selection-start-line="33" selection-start-column="59" selection-end-line="33" selection-end-column="59" />
->>>>>>> ebccd569
-            </state>
-          </provider>
-        </entry>
-      </file>
-<<<<<<< HEAD
-      <file pinned="false" current-in-tab="false">
-        <entry file="file://$PROJECT_DIR$/src/main/java/components/Counter.java">
-          <provider selected="true" editor-type-id="text-editor">
-            <state relative-caret-position="30">
-              <caret line="2" column="21" selection-start-line="2" selection-start-column="21" selection-end-line="2" selection-end-column="21" />
-=======
-      <file pinned="false" current-in-tab="true">
-        <entry file="file://$PROJECT_DIR$/src/main/java/core/Dice.java">
-          <provider selected="true" editor-type-id="text-editor">
-            <state relative-caret-position="600">
-              <caret line="58" column="9" selection-start-line="58" selection-start-column="9" selection-end-line="58" selection-end-column="9" />
->>>>>>> ebccd569
             </state>
           </provider>
         </entry>
@@ -135,21 +110,16 @@
         <option value="$PROJECT_DIR$/src/Dice.java" />
         <option value="$PROJECT_DIR$/src/Counter.java" />
         <option value="$PROJECT_DIR$/src/main/java/pandemic/PandemicBoard.java" />
+        <option value="$PROJECT_DIR$/src/main/java/core/ComponentType.java" />
         <option value="$PROJECT_DIR$/src/main/java/core/Component.java" />
         <option value="$PROJECT_DIR$/src/main/java/core/Deck.java" />
         <option value="$PROJECT_DIR$/src/main/java/core/Counter.java" />
         <option value="$PROJECT_DIR$/src/main/java/core/Token.java" />
-<<<<<<< HEAD
         <option value="$PROJECT_DIR$/src/main/java/utilities/BoardView.java" />
         <option value="$PROJECT_DIR$/src/main/java/components/ComponentType.java" />
         <option value="$PROJECT_DIR$/src/main/java/utilities/Utils.java" />
         <option value="$PROJECT_DIR$/src/main/java/components/Component.java" />
-=======
-        <option value="$PROJECT_DIR$/src/main/java/core/Board.java" />
-        <option value="$PROJECT_DIR$/src/main/java/core/ComponentType.java" />
->>>>>>> ebccd569
         <option value="$PROJECT_DIR$/src/main/java/core/Area.java" />
-        <option value="$PROJECT_DIR$/src/main/java/core/Dice.java" />
       </list>
     </option>
   </component>
@@ -192,22 +162,6 @@
               <item name="src" type="462c0819:PsiDirectoryNode" />
               <item name="main" type="462c0819:PsiDirectoryNode" />
               <item name="java" type="462c0819:PsiDirectoryNode" />
-            </path>
-            <path>
-              <item name="ModernBoardGame" type="b2602c69:ProjectViewProjectNode" />
-              <item name="ModernBoardGame" type="462c0819:PsiDirectoryNode" />
-              <item name="src" type="462c0819:PsiDirectoryNode" />
-              <item name="main" type="462c0819:PsiDirectoryNode" />
-              <item name="java" type="462c0819:PsiDirectoryNode" />
-              <item name="components" type="462c0819:PsiDirectoryNode" />
-            </path>
-            <path>
-              <item name="ModernBoardGame" type="b2602c69:ProjectViewProjectNode" />
-              <item name="ModernBoardGame" type="462c0819:PsiDirectoryNode" />
-              <item name="src" type="462c0819:PsiDirectoryNode" />
-              <item name="main" type="462c0819:PsiDirectoryNode" />
-              <item name="java" type="462c0819:PsiDirectoryNode" />
-              <item name="core" type="462c0819:PsiDirectoryNode" />
             </path>
             <path>
               <item name="ModernBoardGame" type="b2602c69:ProjectViewProjectNode" />
@@ -290,16 +244,12 @@
       <option name="presentableId" value="Default" />
       <updated>1563886313595</updated>
       <workItem from="1563886318081" duration="5335000" />
-      <workItem from="1563958971310" duration="10267000" />
+      <workItem from="1563958971310" duration="6748000" />
     </task>
     <servers />
   </component>
   <component name="TimeTrackingManager">
-<<<<<<< HEAD
-    <option name="totallyTimeSpent" value="12436000" />
-=======
-    <option name="totallyTimeSpent" value="15602000" />
->>>>>>> ebccd569
+    <option name="totallyTimeSpent" value="12640000" />
   </component>
   <component name="ToolWindowManager">
     <frame x="-7" y="-7" width="1550" height="838" extended-state="6" />
@@ -335,37 +285,6 @@
       <window_info anchor="right" id="Capture Analysis" order="7" />
       <window_info anchor="right" id="Palette&#9;" order="8" />
     </layout>
-    <layout-to-restore>
-      <window_info active="true" content_ui="combo" id="Project" order="0" visible="true" weight="0.15379113" />
-      <window_info id="Structure" order="1" side_tool="true" weight="0.25" />
-      <window_info id="Image Layers" order="2" />
-      <window_info id="Designer" order="3" />
-      <window_info id="UI Designer" order="4" />
-      <window_info id="Capture Tool" order="5" />
-      <window_info id="Favorites" order="6" side_tool="true" />
-      <window_info anchor="bottom" id="Message" order="0" />
-      <window_info anchor="bottom" id="Find" order="1" weight="0.3299363" />
-      <window_info anchor="bottom" id="Run" order="2" weight="0.26496816" />
-      <window_info anchor="bottom" id="Debug" order="3" weight="0.4" />
-      <window_info anchor="bottom" id="Cvs" order="4" weight="0.25" />
-      <window_info anchor="bottom" id="Inspection" order="5" weight="0.4" />
-      <window_info anchor="bottom" id="TODO" order="6" />
-      <window_info anchor="bottom" id="Docker" order="7" show_stripe_button="false" />
-      <window_info anchor="bottom" id="Version Control" order="8" />
-      <window_info anchor="bottom" id="Database Changes" order="9" />
-      <window_info anchor="bottom" id="Terminal" order="10" />
-      <window_info anchor="bottom" id="Event Log" order="11" side_tool="true" />
-      <window_info anchor="bottom" id="Messages" order="12" />
-      <window_info anchor="right" id="Commander" internal_type="SLIDING" order="0" type="SLIDING" weight="0.4" />
-      <window_info anchor="right" id="Ant Build" order="1" weight="0.25" />
-      <window_info anchor="right" content_ui="combo" id="Hierarchy" order="2" weight="0.25" />
-      <window_info anchor="right" id="Palette" order="3" />
-      <window_info anchor="right" id="Database" order="4" />
-      <window_info anchor="right" id="Theme Preview" order="5" />
-      <window_info anchor="right" id="Maven" order="6" />
-      <window_info anchor="right" id="Capture Analysis" order="7" />
-      <window_info anchor="right" id="Palette&#9;" order="8" />
-    </layout-to-restore>
   </component>
   <component name="TypeScriptGeneratedFilesManager">
     <option name="version" value="1" />
@@ -413,7 +332,9 @@
     </entry>
     <entry file="file://$PROJECT_DIR$/data/pandemicBoard.json">
       <provider selected="true" editor-type-id="text-editor">
-        <state relative-caret-position="-1" />
+        <state relative-caret-position="136">
+          <caret line="8" column="25" selection-start-line="8" selection-start-column="25" selection-end-line="8" selection-end-column="25" />
+        </state>
       </provider>
     </entry>
     <entry file="file://$PROJECT_DIR$/src/main/java/components/Card.java">
@@ -423,7 +344,6 @@
         </state>
       </provider>
     </entry>
-<<<<<<< HEAD
     <entry file="file://$PROJECT_DIR$/src/main/java/components/Dice.java">
       <provider selected="true" editor-type-id="text-editor">
         <state relative-caret-position="60">
@@ -432,16 +352,12 @@
       </provider>
     </entry>
     <entry file="file://$PROJECT_DIR$/src/main/java/components/BoardNode.java">
-=======
-    <entry file="file://$PROJECT_DIR$/src/main/java/core/BoardNode.java">
->>>>>>> ebccd569
       <provider selected="true" editor-type-id="text-editor">
         <state relative-caret-position="2210">
           <caret line="130" column="23" selection-start-line="130" selection-start-column="23" selection-end-line="130" selection-end-column="23" />
         </state>
       </provider>
     </entry>
-<<<<<<< HEAD
     <entry file="file://$PROJECT_DIR$/src/main/java/components/Board.java">
       <provider selected="true" editor-type-id="text-editor">
         <state relative-caret-position="255">
@@ -452,8 +368,6 @@
         </state>
       </provider>
     </entry>
-=======
->>>>>>> ebccd569
     <entry file="file://$PROJECT_DIR$/src/main/java/pandemic/PandemicBoard.java">
       <provider selected="true" editor-type-id="text-editor">
         <state relative-caret-position="-1122">
@@ -478,72 +392,25 @@
         </state>
       </provider>
     </entry>
-<<<<<<< HEAD
     <entry file="file://$PROJECT_DIR$/src/main/java/components/Token.java">
-=======
-    <entry file="file://$PROJECT_DIR$/src/main/java/core/Token.java">
->>>>>>> ebccd569
       <provider selected="true" editor-type-id="text-editor">
         <state relative-caret-position="178">
           <caret line="40" column="36" selection-start-line="40" selection-start-column="32" selection-end-line="40" selection-end-column="36" />
         </state>
       </provider>
     </entry>
-<<<<<<< HEAD
     <entry file="file://$PROJECT_DIR$/src/main/java/components/Counter.java">
       <provider selected="true" editor-type-id="text-editor">
         <state relative-caret-position="30">
           <caret line="2" column="21" selection-start-line="2" selection-start-column="21" selection-end-line="2" selection-end-column="21" />
-=======
-    <entry file="file://$PROJECT_DIR$/src/main/java/core/Board.java">
-      <provider selected="true" editor-type-id="text-editor">
-        <state relative-caret-position="120">
-          <caret line="18" lean-forward="true" selection-start-line="18" selection-end-line="18" />
-          <folding>
-            <element signature="imports" expanded="true" />
-          </folding>
->>>>>>> ebccd569
-        </state>
-      </provider>
-    </entry>
-    <entry file="file://$PROJECT_DIR$/src/main/java/components/ComponentType.java">
-      <provider selected="true" editor-type-id="text-editor">
-        <state relative-caret-position="17">
-          <caret line="1" selection-start-line="1" selection-end-line="1" />
-        </state>
-      </provider>
-    </entry>
-<<<<<<< HEAD
+        </state>
+      </provider>
+    </entry>
+    <entry file="file://$PROJECT_DIR$/src/main/java/components/ComponentType.java" />
     <entry file="file://$PROJECT_DIR$/src/main/java/components/Component.java">
       <provider selected="true" editor-type-id="text-editor">
         <state relative-caret-position="85">
           <caret line="5" column="14" selection-start-line="5" selection-start-column="14" selection-end-line="5" selection-end-column="14" />
-=======
-    <entry file="file://$PROJECT_DIR$/src/main/java/core/Component.java">
-      <provider selected="true" editor-type-id="text-editor">
-        <state relative-caret-position="45">
-          <caret line="3" column="32" selection-start-line="3" selection-start-column="28" selection-end-line="3" selection-end-column="32" />
-        </state>
-      </provider>
-    </entry>
-    <entry file="file://$PROJECT_DIR$/src/main/java/core/ComponentType.java">
-      <provider selected="true" editor-type-id="text-editor">
-        <state relative-caret-position="75">
-          <caret line="5" column="9" selection-start-line="5" selection-start-column="9" selection-end-line="5" selection-end-column="9" />
->>>>>>> ebccd569
-        </state>
-      </provider>
-    </entry>
-    <entry file="file://$PROJECT_DIR$/src/main/java/core/Area.java">
-      <provider selected="true" editor-type-id="text-editor">
-<<<<<<< HEAD
-        <state relative-caret-position="493">
-          <caret line="31" column="39" selection-start-line="31" selection-start-column="39" selection-end-line="31" selection-end-column="39" />
-          <folding>
-            <element signature="imports" expanded="true" />
-            <element signature="e#289#290#0" expanded="true" />
-            <element signature="e#348#349#0" expanded="true" />
-          </folding>
         </state>
       </provider>
     </entry>
@@ -562,17 +429,13 @@
             <element signature="e#561#562#0" expanded="true" />
             <element signature="e#602#603#0" expanded="true" />
           </folding>
-=======
-        <state relative-caret-position="495">
-          <caret line="33" column="59" lean-forward="true" selection-start-line="33" selection-start-column="59" selection-end-line="33" selection-end-column="59" />
-        </state>
-      </provider>
-    </entry>
-    <entry file="file://$PROJECT_DIR$/src/main/java/core/Dice.java">
-      <provider selected="true" editor-type-id="text-editor">
-        <state relative-caret-position="600">
-          <caret line="58" column="9" selection-start-line="58" selection-start-column="9" selection-end-line="58" selection-end-column="9" />
->>>>>>> ebccd569
+        </state>
+      </provider>
+    </entry>
+    <entry file="file://$PROJECT_DIR$/src/main/java/core/Area.java">
+      <provider selected="true" editor-type-id="text-editor">
+        <state relative-caret-position="51">
+          <caret line="3" selection-start-line="3" selection-end-line="3" />
         </state>
       </provider>
     </entry>
